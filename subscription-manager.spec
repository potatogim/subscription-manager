# Prefer systemd over sysv on Fedora and RHEL 7+
%global use_systemd 0%{?fedora} || (0%{?rhel} && 0%{?rhel} >= 7) || (0%{?suse_version} && 0%{?suse_version} >= 1315)
# For optional building of ostree-plugin sub package. Unrelated to systemd
# but the same versions apply at the moment.
%global has_ostree %use_systemd && 0%{?suse_version} == 0
%global use_initial_setup 1
%global use_firstboot 0
%global use_kitchen 1
%global use_inotify 1
%global use_python3 0%{?fedora}
%global rhsm_plugins_dir  /usr/share/rhsm-plugins
# on recent Fedora and RHEL 7, let's not use m2crypto
%global use_m2crypto (0%{?fedora} < 23 && 0%{?rhel} < 7)

# SLES 11 and RHEL6 don't have macros defined for python2; just "python".  Alias them.
%{!?__python2:%global __python2 %__python}
%{!?python2_sitearch:%global python2_sitearch %python_sitearch}
%{?python_provide:%python_provide python-rhsm}

%if %{use_systemd}
# Note that %gtk3 will be undefined if it's not used
%global gtk3 1
%endif

%if 0%{?rhel} == 6 || 0%{?suse_version}
%global use_initial_setup 0
%global use_firstboot 1
%global use_kitchen 0
%global use_inotify 0
%endif

%global use_dnf 0%{?fedora}
%global use_yum (0%{?rhel} && 0%{?rhel} <= 7) || (0%{?suse_version})
%global use_cockpit 0%{?fedora} || 0%{?rhel} >= 7

%if %use_python3
%global python_sitearch %python3_sitearch
%global __python %__python3
%global py_package_prefix python3
%else
%global py_package_prefix python
%endif

%global _hardened_build 1
%{!?__global_ldflags: %global __global_ldflags -Wl,-z,relro -Wl,-z,now}

%if %{has_ostree}
%define install_ostree INSTALL_OSTREE_PLUGIN=true
%else
%define install_ostree INSTALL_OSTREE_PLUGIN=false
%endif

# makefile will guess, but be specific.
%if 0%{?gtk3}
%define gtk_version GTK_VERSION=3
%else
%define gtk_version GTK_VERSION=2
%endif

%if %{use_initial_setup}
%define post_boot_tool INSTALL_INITIAL_SETUP=true INSTALL_FIRSTBOOT=false
%else
%define post_boot_tool INSTALL_INITIAL_SETUP=false INSTALL_FIRSTBOOT=true
%endif

%if 0%{?suse_version}
%define install_zypper_plugins INSTALL_ZYPPER_PLUGINS=true
%else
%define install_zypper_plugins INSTALL_ZYPPER_PLUGINS=false
%endif

# makefile defaults to INSTALL_DNF_PLUGIN=false
%if %{use_dnf}
%define install_dnf_plugins INSTALL_DNF_PLUGINS=true
%else
%define install_dnf_plugins INSTALL_DNF_PLUGINS=false
%endif

# makefile defaults to INSTALL_DNF_PLUGIN=true
%if %{use_yum}
%define install_yum_plugins INSTALL_YUM_PLUGINS=true
%else
%define install_yum_plugins INSTALL_YUM_PLUGINS=false
%endif

%if %{use_systemd}
%define with_systemd WITH_SYSTEMD=true
%else
%define with_systemd WITH_SYSTEMD=false
%endif

Name: subscription-manager
Version: 1.20.8
Release: 1%{?dist}
Summary: Tools and libraries for subscription and repository management
Group:   System Environment/Base
License: GPLv2
URL:     http://www.candlepinproject.org/

# How to create the source tarball:
#
# git clone https://github.com/candlepin/subscription-manager.git
# yum install tito
# tito build --tag subscription-manager-$VERSION-$RELEASE --tgz
Source0: %{name}-%{version}.tar.gz
# this is a little different from the Source0, because of limitations in tito,
# namely that tito expects only one source tarball
Source1: %{name}-cockpit-%{version}.tar.gz
%if 0%{?suse_version}
Source2: subscription-manager-rpmlintrc
%endif

BuildRoot: %{_tmppath}/%{name}-%{version}-%{release}-root-%(%{__id_u} -n)

# A note about the %{?foo:bar} %{!?foo:quux} convention.  The %{?foo:bar}
# syntax evaluates foo and if it is **defined**, it expands to "bar" otherwise it
# expands to nothing.  The %{!?foo:quux} syntax similarily only the expansion
# occurs when foo is **undefined**.  Since one and only one of the expressions will
# expand we can more concisely handle when a dependency has different names in
# SUSE versus RHEL.  The traditional if syntax gets extremely confusing when
# nesting is required since RPM requires the various preamble directives to be
# at the start of a line making meaningful indentation impossible.

Requires:  %{py_package_prefix}-ethtool
Requires:  %{py_package_prefix}-iniparse
Requires:  %{py_package_prefix}-decorator
Requires:  virt-what
%if %use_python3
Requires:  python3-subscription-manager-rhsm = %{version}
%else
Requires:  subscription-manager-rhsm = %{version}
%endif
Requires:  %{py_package_prefix}-six
Requires:  %{py_package_prefix}-dateutil

%if %use_python3
Requires: python3-dbus
%else
Requires: %{?suse_version:dbus-1-python} %{!?suse_version:dbus-python}
%endif
Requires: %{?suse_version:aaa_base} %{!?suse_version:chkconfig}
Requires: %{?suse_version:yum} %{!?suse_version:yum >= 3.2.29-73}

# Support GTK2 and GTK3 on both SUSE and RHEL...
%if 0%{?suse_version}
Requires: %{?gtk3:python-gobject} %{!?gtk3:python-gobject2, libzypp, zypp-plugin-python, python-zypp}
%else
Requires:  usermode
%if %use_python3
Requires: python3-gobject
%else
Requires:  %{?gtk3:gobject-introspection, pygobject3-base} %{!?gtk3:pygobject2}
%endif
# There's no dmi to read on these arches, so don't pull in this dep.
# Additionally, dmidecode isn't packaged at all on SUSE
%ifnarch ppc ppc64 s390 s390x
Requires:  %{py_package_prefix}-dmidecode
%endif
%endif

%if %use_inotify
Requires:  %{py_package_prefix}-inotify
%endif

%if %use_systemd
Requires(post): systemd
Requires(preun): systemd
Requires(postun): systemd
%else
Requires(post): %{?suse_version:aaa_base} %{!?suse_version:chkconfig}
Requires(preun): %{?suse_version:aaa_base} %{!?suse_version:chkconfig, initscripts}
%endif

BuildRequires: %{py_package_prefix}-devel
BuildRequires: %{py_package_prefix}-setuptools
BuildRequires: gettext
BuildRequires: intltool
BuildRequires: libnotify-devel
BuildRequires: desktop-file-utils
BuildRequires: %{py_package_prefix}-six

BuildRequires: %{?suse_version:dbus-1-glib-devel} %{!?suse_version:dbus-glib-devel}
BuildRequires: %{?suse_version:lsb-release, distribution-release} %{!?suse_version:redhat-lsb}
BuildRequires: %{?suse_version:gconf2-devel} %{!?suse_version:GConf2-devel}
BuildRequires: %{?suse_version:update-desktop-files} %{!?suse_version:scrollkeeper}

BuildRequires: %{?gtk3:gtk3-devel} %{!?gtk3:gtk2-devel}

%if 0%{?suse_version}
BuildRequires: libzypp
%endif

%if 0%{?suse_version} >= 1210
BuildRequires: systemd-rpm-macros
%endif

%if %use_systemd
# We need the systemd RPM macros
BuildRequires: systemd
%endif

# The %{?something:foo} expands to foo only when something is **defined**.  Likewise the
# %{!?something:foo} expands only when something is **not defined**.
BuildRequires: %{?suse_version:python-devel >= 2.6} %{!?suse_version:%{py_package_prefix}-devel}
BuildRequires: openssl-devel

%description
The Subscription Manager package provides programs and libraries to allow users
to manage subscriptions and yum repositories from the Red Hat entitlement
platform.


%package -n subscription-manager-plugin-container
Summary: A plugin for handling container content
Group: System Environment/Base
Requires: %{name} = %{version}-%{release}

%description -n subscription-manager-plugin-container
Enables handling of content of type 'containerImage' in any certificates
from the server. Populates /etc/docker/certs.d appropriately.


%package -n subscription-manager-gui
Summary: A GUI interface to manage Red Hat product subscriptions
Group: System Environment/Base
Requires: %{name} = %{version}-%{release}

# We need pygtk3 and gtk2 until rhsm-icon is ported to gtk3
Requires: %{?gtk3:pygobject3, gtk3} %{!?gtk3:pygtk2, pygtk2-libglade}
Requires: usermode-gtk
Requires: gnome-icon-theme

%if 0%{?gtk3}
Requires: font(cantarell)
%else
Requires: %{?suse_version:dejavu} %{!?suse_version:dejavu-sans-fonts}
%endif

%if !0%{?suse_version}
Requires(post): scrollkeeper
Requires(postun): scrollkeeper
%endif

# Renamed from -gnome, so obsolete it properly
Obsoletes: %{name}-gnome < 1.0.3-1
Provides: %{name}-gnome = %{version}-%{release}

# Fedora can figure this out automatically, but RHEL cannot:
# See #987071
Requires: librsvg2%{?_isa}

%description -n subscription-manager-gui
This package contains a GTK+ graphical interface for configuring and
registering a system with a Red Hat Entitlement platform and manage
subscriptions.


%package -n subscription-manager-migration
Summary: Migration scripts for moving to certificate based subscriptions
Group: System Environment/Base
Requires: %{name} = %{version}-%{release}
Requires: rhnlib

# Since the migration data package is not in Fedora, we can only require it
# on RHEL.
%if 0%{?rhel}
Requires: subscription-manager-migration-data
%endif

%description -n subscription-manager-migration
This package contains scripts that aid in moving to certificate based
subscriptions


%if %use_dnf
%package -n dnf-plugin-subscription-manager
Summary: Subscription Manager plugins for DNF
Group: System Environment/Base
Requires: %{name} = %{version}-%{release}
Requires: dnf >= 1.0.0
%if %use_python3
Requires: python3-dnf-plugins-core
%else
Requires: python2-dnf-plugins-core
%endif

%description -n dnf-plugin-subscription-manager
This package provides plugins to interact with repositories and subscriptions
from the Red Hat entitlement platform; contains subscription-manager and
product-id plugins.
%endif


%if %use_firstboot
%package -n subscription-manager-firstboot
Summary: Firstboot screens for subscription manager
Group: System Environment/Base
Requires: %{name}-gui = %{version}-%{release}
Requires: rhn-setup-gnome

# Fedora can figure this out automatically, but RHEL cannot:
Requires: librsvg2

%description -n subscription-manager-firstboot
This package contains the firstboot screens for subscription-manager.
%endif


%if %use_initial_setup
%package -n subscription-manager-initial-setup-addon
Summary: initial-setup screens for subscription-manager
Group: System Environment/Base
Requires: %{name}-gui = %{version}-%{release}
Requires: initial-setup-gui >= 0.3.9.24-1
Obsoletes: subscription-manager-firstboot < 1.15.3-1

%description -n subscription-manager-initial-setup-addon
This package contains the initial-setup screens for subscription-manager.
%endif


%if %has_ostree
%package -n subscription-manager-plugin-ostree
Summary: A plugin for handling OSTree content.
Group: System Environment/Base

Requires: pygobject3-base
# plugin needs a slightly newer version of python-iniparse for 'tidy'
Requires:  %{py_package_prefix}-iniparse >= 0.4
Requires: %{name} = %{version}-%{release}

%description -n subscription-manager-plugin-ostree
Enables handling of content of type 'ostree' in any certificates
from the server. Populates /ostree/repo/config as well as updates
the remote in the currently deployed .origin file.
%endif


%if !%{use_python3}
%package -n subscription-manager-rhsm
Summary: A Python library to communicate with a Red Hat Unified Entitlement Platform
Group: Development/Libraries

%if %use_m2crypto
Requires: %{?suse_version:python-m2crypto} %{!?suse_version:m2crypto}
%endif
Requires: python-dateutil
Requires: python-iniparse
# rpm-python is an old name for python2-rpm but RHEL6 uses the old name
Requires: rpm-python
Requires: python-six
Requires: subscription-manager-rhsm-certificates = %{version}-%{release}
Provides: python-rhsm = %{version}-%{release}
Obsoletes: python-rhsm <= 1.20.3-1

%description -n subscription-manager-rhsm
A small library for communicating with the REST interface of a Red Hat Unified
Entitlement Platform. This interface is used for the management of system
entitlements, certificates, and access to content.
%endif


%if %{use_python3}
%package -n python3-subscription-manager-rhsm
Summary: A Python library to communicate with a Red Hat Unified Entitlement Platform
BuildRequires: python3-devel
BuildRequires: python3-setuptools
BuildRequires: python3-six

Requires: python3-dateutil
Requires: python3-iniparse
Requires: python3-rpm
Requires: python3-six
# M2Crypto isn't even used in new Fedoras and RHEL 8
Requires: subscription-manager-rhsm-certificates = %{version}-%{release}
Provides: python3-python-rhsm = %{version}-%{release}
Obsoletes: python3-python-rhsm <= 1.20.3-1

# Required by Fedora packaging guidelines
%{?python_provide:%python_provide python3-python-rhsm}

%description -n python3-subscription-manager-rhsm
A small library for communicating with the REST interface of a Red Hat Unified
Entitlement Platform. This interface is used for the management of system
entitlements, certificates, and access to content.
%endif


%package -n subscription-manager-rhsm-certificates
Summary: Certificates required to communicate with a Red Hat Unified Entitlement Platform
Group: Development/Libraries
Provides: python-rhsm-certificates = %{version}-%{release}
Obsoletes: python-rhsm-certificates <= 1.20.3-1

%description -n subscription-manager-rhsm-certificates
This package contains certificates required for communicating with the REST interface
of a Red Hat Unified Entitlement Platform, used for the management of system entitlements
and to receive access to content.

%if %use_cockpit
%package -n subscription-manager-cockpit
Summary: Subscription Manager Cockpit UI
License: LGPLv2.1+
BuildArch: noarch

Requires: subscription-manager
Requires: cockpit-bridge
Requires: cockpit-shell

%description -n subscription-manager-cockpit
Subscription Manager Cockpit UI
%endif

%prep
%setup -q

%build
make -f Makefile VERSION=%{version}-%{release} CFLAGS="%{optflags}" \
    LDFLAGS="%{__global_ldflags}" OS_DIST="%{dist}" %{?gtk_version}

%install
rm -rf %{buildroot}
<<<<<<< HEAD
make -f Makefile install VERSION=%{version}-%{release} \
    PYTHON=%{__python} \
    PREFIX=%{buildroot} PYTHON_SITELIB=%{python_sitearch} \
=======
%if %{use_python3}
make -f Makefile install VERSION=%{version}-%{release} \
    PYTHON=/usr/bin/python3 PREFIX=%{_prefix} \
    DESTDIR=%{buildroot} PYTHON_SITELIB=%{python3_sitearch} \
    OS_VERSION=%{?fedora}%{?rhel}%{?suse_version} OS_DIST=%{dist} \
    %{?install_ostree} %{?post_boot_tool} %{?gtk_version} \
    %{?install_yum_plugins} %{?install_dnf_plugins} \
    %{?install_zypper_plugins} \
    %{?with_systemd}
rm %{buildroot}/usr/bin/subscription-manager
rm %{buildroot}/usr/bin/subscription-manager-gui
%endif
make -f Makefile install VERSION=%{version}-%{release} \
    PYTHON=/usr/bin/python2 PREFIX=%{_prefix} \
    DESTDIR=%{buildroot} PYTHON_SITELIB=%{python_sitearch} \
>>>>>>> dac6b643
    OS_VERSION=%{?fedora}%{?rhel}%{?suse_version} OS_DIST=%{dist} \
    %{?install_ostree} %{?post_boot_tool} %{?gtk_version} \
    %{?install_yum_plugins} %{?install_dnf_plugins} \
    %{?install_zypper_plugins} \
    %{?with_systemd}

%if 0%{?suse_version}
%suse_update_desktop_file -n -r subscription-manager-gui Settings PackageManager
%endif

desktop-file-validate %{buildroot}/etc/xdg/autostart/rhsm-icon.desktop
desktop-file-validate %{buildroot}/usr/share/applications/subscription-manager-gui.desktop

%find_lang rhsm
%find_lang %{name} --with-gnome

# fix timestamps on our byte compiled files so they match across arches
find %{buildroot} -name \*.py -exec touch -r %{SOURCE0} '{}' \;

# fake out the redhat.repo file
%if %{use_yum} || %{use_dnf}
    %{__mkdir} %{buildroot}%{_sysconfdir}/yum.repos.d
    touch %{buildroot}%{_sysconfdir}/yum.repos.d/redhat.repo
%endif

# fake out the certificate directories
%{__mkdir_p} %{buildroot}%{_sysconfdir}/pki/consumer
%{__mkdir_p} %{buildroot}%{_sysconfdir}/pki/entitlement

# Setup cert directories for the container plugin:
%{__mkdir_p} %{buildroot}%{_sysconfdir}/docker/certs.d/
%{__mkdir} %{buildroot}%{_sysconfdir}/docker/certs.d/cdn.redhat.com
install -m 644 %{_builddir}/%{buildsubdir}/etc-conf/redhat-entitlement-authority.pem %{buildroot}%{_sysconfdir}/docker/certs.d/cdn.redhat.com/redhat-entitlement-authority.crt

%{__mkdir_p} %{buildroot}%{_sysconfdir}/etc/rhsm/ca
install -m 644 %{_builddir}/%{buildsubdir}/etc-conf/redhat-entitlement-authority.pem %{buildroot}/%{_sysconfdir}/rhsm/ca/redhat-entitlement-authority.pem
install -m 644 %{_builddir}/%{buildsubdir}/etc-conf/ca/redhat-uep.pem %{buildroot}/%{_sysconfdir}/rhsm/ca/redhat-uep.pem

%if %use_cockpit
    # install cockpit dist targz
    tar --strip-components=1 -xzf %{SOURCE1} -C %{buildroot}
%endif

%clean
rm -rf %{buildroot}


# base/cli tools use the gettext domain 'rhsm', while the
# gnome-help tools use domain 'subscription-manager'
%files -f rhsm.lang
%defattr(-,root,root,-)
%if 0%{?suse_version}
%dir %{_sysconfdir}/pki

%if %{use_yum}
    %dir %{_sysconfdir}/yum
    %dir %{_sysconfdir}/yum/pluginconf.d
    %dir %{_prefix}/lib/yum-plugins/
%endif

%if %{use_yum} || %{use_dnf}
    %dir %{_sysconfdir}/yum.repos.d
%endif

%dir %{python_sitearch}/rhsmlib/candlepin
%dir %{python_sitearch}/rhsmlib/compat
%dir %{python_sitearch}/rhsmlib/dbus
%dir %{python_sitearch}/rhsmlib/dbus/facts
%dir %{python_sitearch}/rhsmlib/dbus/objects
%dir %{python_sitearch}/rhsmlib/facts
%dir %{python_sitearch}/rhsmlib/services
%dir %{python_sitearch}/subscription_manager-%{version}-*.egg-info
%dir %{python_sitearch}/subscription_manager/api
%dir %{python_sitearch}/subscription_manager/branding
%dir %{python_sitearch}/subscription_manager/model
%dir %{python_sitearch}/subscription_manager/plugin
%dir %{python_sitearch}/subscription_manager/scripts
%dir %{_var}/spool/rhsm
%dir %{_prefix}/share/polkit-1
%dir %{_prefix}/share/polkit-1/actions
%endif
%if 0%{?suse_version} && 0%{?suse_version} < 1315
%dir %{_prefix}/share/locale/ta_IN
%dir %{_prefix}/share/locale/ta_IN/LC_MESSAGES
%endif
%attr(755,root,root) %{_sbindir}/subscription-manager

# symlink to console-helper
%if !0%{?suse_version}
%{_bindir}/subscription-manager
%endif
%attr(755,root,root) %{_bindir}/rhsmcertd

%attr(755,root,root) %{_libexecdir}/rhsmcertd-worker
%attr(755,root,root) %{_libexecdir}/rhsmd

# our config dirs and files
%attr(755,root,root) %dir %{_sysconfdir}/pki/consumer
%attr(755,root,root) %dir %{_sysconfdir}/pki/entitlement
%attr(755,root,root) %dir %{_sysconfdir}/rhsm
%attr(755,root,root) %dir %{_sysconfdir}/rhsm/facts
%if 0%{?suse_version}
%attr(755,root,root) %dir %{_sysconfdir}/rhsm/zypper.repos.d
%endif

%attr(644,root,root) %config(noreplace) %{_sysconfdir}/rhsm/rhsm.conf
%config %attr(644,root,root) %{_sysconfdir}/rhsm/logging.conf

# PAM config
%if !0%{?suse_version}
%{_sysconfdir}/pam.d/subscription-manager
%{_sysconfdir}/security/console.apps/subscription-manager
%endif

%if %{use_yum} || %{use_dnf}
    %ghost %{_sysconfdir}/yum.repos.d/redhat.repo
%endif

# yum plugin config
%if %{use_yum}
    # remove the repo file when we are deleted
    %config(noreplace) %attr(644,root,root) %{_sysconfdir}/yum/pluginconf.d/subscription-manager.conf
    %config(noreplace) %attr(644,root,root) %{_sysconfdir}/yum/pluginconf.d/product-id.conf
    %config(noreplace) %attr(644,root,root) %{_sysconfdir}/yum/pluginconf.d/search-disabled-repos.conf
%endif

# misc system config
%config(noreplace) %attr(644,root,root) %{_sysconfdir}/logrotate.d/subscription-manager
%attr(700,root,root) %{_sysconfdir}/cron.daily/rhsmd

%attr(755,root,root) %dir %{_var}/log/rhsm
%attr(755,root,root) %dir %{_var}/spool/rhsm/debug
%attr(755,root,root) %dir %{_var}/run/rhsm
%attr(750,root,root) %dir %{_var}/lib/rhsm
%attr(750,root,root) %dir %{_var}/lib/rhsm/facts
%attr(750,root,root) %dir %{_var}/lib/rhsm/packages
%attr(750,root,root) %dir %{_var}/lib/rhsm/cache
%attr(750,root,root) %dir %{_var}/lib/rhsm/repo_server_val

%{_sysconfdir}/bash_completion.d/subscription-manager
%{_sysconfdir}/bash_completion.d/rct
%{_sysconfdir}/bash_completion.d/rhsm-debug
%{_sysconfdir}/bash_completion.d/rhn-migrate-classic-to-rhsm
%{_sysconfdir}/bash_completion.d/rhsm-icon
%{_sysconfdir}/bash_completion.d/rhsmcertd

%dir %{python_sitearch}/subscription_manager

# code, python modules and packages
%{python_sitearch}/subscription_manager-*.egg-info/*
%{python_sitearch}/subscription_manager/*.py*
%{python_sitearch}/subscription_manager/api/*.py*
%{python_sitearch}/subscription_manager/branding/*.py*
%{python_sitearch}/subscription_manager/model/*.py*
%{python_sitearch}/subscription_manager/plugin/__init__.py*
%{python_sitearch}/subscription_manager/scripts/*.py*
%if %use_python3
%{python_sitearch}/subscription_manager/__pycache__
%{python_sitearch}/subscription_manager/api/__pycache__
%{python_sitearch}/subscription_manager/branding/__pycache__
%{python_sitearch}/subscription_manager/model/__pycache__
%{python_sitearch}/subscription_manager/plugin/__pycache__
%{python_sitearch}/subscription_manager/scripts/__pycache__
%endif

# our gtk2/gtk3 compat modules
%dir %{python_sitearch}/subscription_manager/ga_impls
%{python_sitearch}/subscription_manager/ga_impls/__init__.py*
%if %use_python3
%{python_sitearch}/subscription_manager/ga_impls/__pycache__
%endif

%if 0%{?gtk3}
%{python_sitearch}/subscription_manager/ga_impls/ga_gtk3.py*
%else
%dir %{python_sitearch}/subscription_manager/ga_impls/ga_gtk2
%{python_sitearch}/subscription_manager/ga_impls/ga_gtk2/*.py*
%endif

# subscription-manager plugins
%dir %{rhsm_plugins_dir}
%dir %{_sysconfdir}/rhsm/pluginconf.d

# yum plugins
# Using _prefix + lib here instead of libdir as that evaluates to /usr/lib64 on x86_64,
# but yum plugins seem to normally be sent to /usr/lib/:
%if %{use_yum}
    %{_prefix}/lib/yum-plugins/subscription-manager.py*
    %{_prefix}/lib/yum-plugins/product-id.py*
    %{_prefix}/lib/yum-plugins/search-disabled-repos.py*
%endif

# zypper plugins
%if 0%{?suse_version}
%{_prefix}/lib/zypp/plugins/services/subscription-manager
%{_prefix}/lib/zypp/plugins/commit/product-id
%endif

# rhsmlib
%dir %{python_sitearch}/rhsmlib
%{python_sitearch}/rhsmlib/*.py*
%{python_sitearch}/rhsmlib/candlepin/*.py*
%{python_sitearch}/rhsmlib/compat/*.py*
%{python_sitearch}/rhsmlib/facts/*.py*
%{python_sitearch}/rhsmlib/services/*.py*
%{python_sitearch}/rhsmlib/dbus/*.py*
%{python_sitearch}/rhsmlib/dbus/facts/*.py*
%{python_sitearch}/rhsmlib/dbus/objects/*.py*
%if %{use_python3}
%{python_sitearch}/rhsmlib/__pycache__
%{python_sitearch}/rhsmlib/candlepin/__pycache__
%{python_sitearch}/rhsmlib/compat/__pycache__
%{python_sitearch}/rhsmlib/dbus/__pycache__
%{python_sitearch}/rhsmlib/dbus/facts/__pycache__
%{python_sitearch}/rhsmlib/dbus/objects/__pycache__
%{python_sitearch}/rhsmlib/facts/__pycache__
%{python_sitearch}/rhsmlib/services/__pycache__
%endif

%{_datadir}/polkit-1/actions/com.redhat.*.policy
%{_datadir}/dbus-1/system-services/com.redhat.*.service
%attr(755,root,root) %{_libexecdir}/rhsm*-service

# Despite the name similarity dbus-1/system.d has nothing to do with systemd
%config(noreplace) %{_sysconfdir}/dbus-1/system.d/com.redhat.*.conf
%if %use_systemd
    %attr(644,root,root) %{_unitdir}/*.service
    %attr(644,root,root) %{_tmpfilesdir}/%{name}.conf
%else
    %attr(755,root,root) %{_initrddir}/rhsmcertd
%endif

# Incude rt CLI tool
%dir %{python_sitearch}/rct
%{python_sitearch}/rct/*.py*
%if %use_python3
%{python_sitearch}/rct/__pycache__
%endif
%attr(755,root,root) %{_bindir}/rct

# Include consumer debug CLI tool
%dir %{python_sitearch}/rhsm_debug
%{python_sitearch}/rhsm_debug/*.py*
%if %use_python3
%{python_sitearch}/rhsm_debug/__pycache__
%endif
%attr(755,root,root) %{_bindir}/rhsm-debug

%doc
%{_mandir}/man8/subscription-manager.8*
%{_mandir}/man8/rhsmcertd.8*
%{_mandir}/man8/rct.8*
%{_mandir}/man8/rhsm-debug.8*
%{_mandir}/man5/rhsm.conf.5*
%doc LICENSE


%files -n subscription-manager-gui -f subscription-manager.lang
%defattr(-,root,root,-)
%attr(755,root,root) %{_sbindir}/subscription-manager-gui
%if 0%{?suse_version}
%dir %{python_sitearch}/subscription_manager/gui/data
%dir %{python_sitearch}/subscription_manager/gui/data/glade
%dir %{python_sitearch}/subscription_manager/gui/data/icons
%dir %{python_sitearch}/subscription_manager/gui/data/ui
%dir %{_datadir}/appdata
%dir %{_datadir}/gnome
%dir %{_datadir}/gnome/help
%dir %{_datadir}/omf
%else
# symlink to console-helper
%{_bindir}/subscription-manager-gui
%endif
%{_bindir}/rhsm-icon

%dir %{python_sitearch}/subscription_manager/gui
%{python_sitearch}/subscription_manager/gui/*.py*
%{python_sitearch}/subscription_manager/gui/data/ui/*.ui
%{python_sitearch}/subscription_manager/gui/data/glade/*.glade
%{python_sitearch}/subscription_manager/gui/data/icons/*.svg
%if %use_python3
%{python_sitearch}/subscription_manager/gui/__pycache__
%endif

%{_datadir}/applications/subscription-manager-gui.desktop
%{_datadir}/icons/hicolor/16x16/apps/*.png
%{_datadir}/icons/hicolor/22x22/apps/*.png
%{_datadir}/icons/hicolor/24x24/apps/*.png
%{_datadir}/icons/hicolor/32x32/apps/*.png
%{_datadir}/icons/hicolor/48x48/apps/*.png
%{_datadir}/icons/hicolor/96x96/apps/*.png
%{_datadir}/icons/hicolor/256x256/apps/*.png
%{_datadir}/icons/hicolor/scalable/apps/*.svg
%{_datadir}/appdata/subscription-manager-gui.appdata.xml

# gui system config files
%{_sysconfdir}/xdg/autostart/rhsm-icon.desktop
%if !0%{?suse_version}
%{_sysconfdir}/pam.d/subscription-manager-gui
%{_sysconfdir}/security/console.apps/subscription-manager-gui
%endif
%{_sysconfdir}/bash_completion.d/subscription-manager-gui

%doc
%{_mandir}/man8/subscription-manager-gui.8*
%{_mandir}/man8/rhsm-icon.8*
%doc LICENSE


%files -n subscription-manager-migration
%defattr(-,root,root,-)
%dir %{python_sitearch}/subscription_manager/migrate
%{python_sitearch}/subscription_manager/migrate/*.py*
%if %use_python3
%{python_sitearch}/subscription_manager/migrate/__pycache__
%endif
%attr(755,root,root) %{_sbindir}/rhn-migrate-classic-to-rhsm

%doc
%{_mandir}/man8/rhn-migrate-classic-to-rhsm.8*
%doc LICENSE
%if 0%{?fedora}
%doc README.Fedora
%endif


%files -n subscription-manager-plugin-container
%defattr(-,root,root,-)
%if 0%{?suse_version}
%dir %{_sysconfdir}/docker
%dir %{_sysconfdir}/docker/certs.d
%dir %{_sysconfdir}/rhsm/ca
%dir %{python_sitearch}/subscription_manager/plugin
%endif
%{_sysconfdir}/rhsm/pluginconf.d/container_content.ContainerContentPlugin.conf
%{rhsm_plugins_dir}/container_content.py*
%if %use_python3
%{rhsm_plugins_dir}/__pycache__
%endif
%{python_sitearch}/subscription_manager/plugin/container.py*

# Copying Red Hat CA cert into each directory:
%attr(755,root,root) %dir %{_sysconfdir}/docker/certs.d/cdn.redhat.com
%attr(644,root,root) %{_sysconfdir}/rhsm/ca/redhat-entitlement-authority.pem
%attr(644,root,root) %{_sysconfdir}/docker/certs.d/cdn.redhat.com/redhat-entitlement-authority.crt


%if %has_ostree
%files -n subscription-manager-plugin-ostree
%defattr(-,root,root,-)
%{_sysconfdir}/rhsm/pluginconf.d/ostree_content.OstreeContentPlugin.conf
%{rhsm_plugins_dir}/ostree_content.py*
%{python_sitearch}/subscription_manager/plugin/ostree/*.py*
%if %use_python3
%{python_sitearch}/subscription_manager/plugin/ostree/__pycache__
%endif
%endif


%if %use_initial_setup
%files -n subscription-manager-initial-setup-addon
%defattr(-,root,root,-)
%dir %{_datadir}/anaconda/addons/com_redhat_subscription_manager/
%{_datadir}/anaconda/addons/com_redhat_subscription_manager/*.py*
%{_datadir}/anaconda/addons/com_redhat_subscription_manager/gui/*.py*
%{_datadir}/anaconda/addons/com_redhat_subscription_manager/gui/spokes/*.ui
%{_datadir}/anaconda/addons/com_redhat_subscription_manager/gui/spokes/*.py*
%{_datadir}/anaconda/addons/com_redhat_subscription_manager/categories/*.py*
%{_datadir}/anaconda/addons/com_redhat_subscription_manager/ks/*.py*
%if %use_python3
%{_datadir}/anaconda/addons/com_redhat_subscription_manager/__pycache__
%{_datadir}/anaconda/addons/com_redhat_subscription_manager/gui/__pycache__
%{_datadir}/anaconda/addons/com_redhat_subscription_manager/gui/spokes/__pycache__
%{_datadir}/anaconda/addons/com_redhat_subscription_manager/categories/__pycache__
%{_datadir}/anaconda/addons/com_redhat_subscription_manager/ks/__pycache__
%endif
%endif


%if %use_firstboot
%files -n subscription-manager-firstboot
%defattr(-,root,root,-)
%if 0%{?suse_version}
%dir %{_datadir}/rhn
%dir %{_datadir}/rhn/up2date_client
%dir %{_datadir}/rhn/up2date_client/firstboot
%endif
%{_datadir}/rhn/up2date_client/firstboot/rhsm_login.py*
%endif


%if %use_dnf
%files -n dnf-plugin-subscription-manager
%defattr(-,root,root,-)
%{python_sitearch}/dnf-plugins/*
%endif


%if !%{use_python3}
%files -n subscription-manager-rhsm
%defattr(-,root,root,-)
%dir %{python_sitearch}/rhsm
%{python_sitearch}/rhsm/*
%endif

%if %{use_python3}
%files -n python3-subscription-manager-rhsm
%defattr(-,root,root,-)
%dir %{python3_sitearch}/rhsm
%{python3_sitearch}/rhsm/*
%endif

%files -n subscription-manager-rhsm-certificates
%attr(755,root,root) %dir %{_sysconfdir}/rhsm
%attr(755,root,root) %dir %{_sysconfdir}/rhsm/ca

%attr(644,root,root) %{_sysconfdir}/rhsm/ca/redhat-uep.pem

%if %use_cockpit
%files -n subscription-manager-cockpit
%defattr(-,root,root,-)
%dir %{_datadir}/cockpit/subscription-manager
%{_datadir}/cockpit/subscription-manager/index.html
%{_datadir}/cockpit/subscription-manager/index.min.js.gz
%{_datadir}/cockpit/subscription-manager/subscriptions.css
%{_datadir}/cockpit/subscription-manager/manifest.json
%{_datadir}/cockpit/subscription-manager/po.*.js
%{_datadir}/cockpit/subscription-manager/po.js
%{_datadir}/cockpit/subscription-manager/node_modules/*
%{_datadir}/metainfo/org.cockpit-project.subscription-manager.metainfo.xml
%endif

%post
%if %use_systemd
    %if 0%{?suse_version}
        %service_add_post rhsmcertd.service
    %else
        %systemd_post rhsmcertd.service
    %endif
%else
    %if 0%{?suse_version}
        %fillup_and_insserv -f rhsmcertd
    %else
        chkconfig --add rhsmcertd
    %endif
%endif

if [ -x /bin/dbus-send ] ; then
    dbus-send --system --type=method_call --dest=org.freedesktop.DBus / org.freedesktop.DBus.ReloadConfig > /dev/null 2>&1 || :
fi

%if !%use_systemd
if [ "$1" -eq "2" ] ; then
    /sbin/service rhsmcertd condrestart >/dev/null 2>&1 || :
fi
%endif

%post -n subscription-manager-gui
touch --no-create %{_datadir}/icons/hicolor &>/dev/null || :
%if !0%{?suse_version}
scrollkeeper-update -q -o %{_datadir}/omf/%{name} || :
%endif

%post -n subscription-manager-plugin-container
%{__python} %{rhsm_plugins_dir}/container_content.py || :

%preun
if [ $1 -eq 0 ] ; then
    %if %use_systemd
        %systemd_preun rhsmcertd.service
    %else
        /sbin/service rhsmcertd stop >/dev/null 2>&1
        /sbin/chkconfig --del rhsmcertd
    %endif

    if [ -x /bin/dbus-send ] ; then
        dbus-send --system --type=method_call --dest=org.freedesktop.DBus / org.freedesktop.DBus.ReloadConfig > /dev/null 2>&1 || :
    fi
fi

%postun
%if %use_systemd
    %if 0%{?suse_version}
        %service_del_postun rhsmcertd.service
    %else
        %systemd_postun_with_restart rhsmcertd.service
    %endif
%endif

%postun -n subscription-manager-gui
if [ $1 -eq 0 ] ; then
    touch --no-create %{_datadir}/icons/hicolor &>/dev/null
    gtk-update-icon-cache %{_datadir}/icons/hicolor &>/dev/null || :
    %if !0%{?suse_version}
    scrollkeeper-update -q || :
    %endif
fi

%posttrans -n subscription-manager-gui
touch --no-create %{_datadir}/icons/hicolor &>/dev/null
gtk-update-icon-cache -f %{_datadir}/icons/hicolor &>/dev/null || :

%changelog
* Mon Dec 11 2017 Kevin Howell <khowell@redhat.com> 1.20.8-1
- Sync zanata translations (khowell@redhat.com)
- Add parameter to D-Bus API to pass locale for localization of errors
  (jhnidek@redhat.com)
- 1463765: Fix wrong Indic-language translations (khowell@redhat.com)
- 1487600: Cockpit - Save configuration from register dialog
  (jhnidek@redhat.com)
- 1464571: Improve multiple product certs errors (khowell@redhat.com)
- Replace cockpit-subscriptions (khowell@redhat.com)
- 1507158: Provide Host: in http CONNECT header (jhnidek@redhat.com)
- 1319927: Remove newline from auto enable message (khowell@redhat.com)

* Tue Nov 28 2017 Kevin Howell <khowell@redhat.com> 1.20.7-1
- Sync zanata translations (khowell@redhat.com)

* Tue Nov 28 2017 Kevin Howell <khowell@redhat.com> 1.20.6-1
- Sync zanata translations (khowell@redhat.com)
- 1514067: Call virt-what using absolute path (jhnidek@redhat.com)
- 1487688: Load config settings for cockpit plugin (khowell@redhat.com)
- Added dependencies to cockpit-bridge and cockpit-shell. (jhnidek@redhat.com)
- 1462456: Flush stdout and stderr on more places (jhnidek@redhat.com)
- 1491842: fixed typo in man page. (jhnidek@redhat.com)
- 1508591: Removed python-rhsm from subscription-manager version
  (jhnidek@redhat.com)
- 1421010: Subman-GUI shows error dialog (wrong proxy settings)
  (jhnidek@redhat.com)
- 1500106: subscription-manager status --ondate do not ignore date
  (jhnidek@redhat.com)
- 1506970: Fixed default custom URL in cockpit plugin (jhnidek@redhat.com)

* Thu Nov 02 2017 Kevin Howell <khowell@redhat.com> 1.20.5-1
- Sync zanata translations (khowell@redhat.com)
- Cockpit - listing of installed products using patternfly-react
  (jhnidek@redhat.com)
- 1508457: Bump versions in python-rhsm obsoletes (khowell@redhat.com)
- Implement fallback for settimeout on old m2crypto (khowell@redhat.com)
- Cockpit: reconcile translated strings (khowell@redhat.com)
- Cockpit: use translations from root dir (khowell@redhat.com)

* Mon Oct 30 2017 Kevin Howell <khowell@redhat.com> 1.20.4-1
- Fix cockpit tgz path in spec file (khowell@redhat.com)

* Mon Oct 30 2017 Kevin Howell <khowell@redhat.com> 1.20.3-1
- Cockpit: Implement modal dialog (khowell@redhat.com)
- Implement bootstrap-select component (khowell@redhat.com)
- Port cockpit subscriptions-client to dbus (khowell@redhat.com)
- Move python-rhsm build into subscription-manager (khowell@redhat.com)
- 1354667: Add identity cert detection to proxy error message generation
  (wpoteat@redhat.com)
- 1501889: Enable yum plugins after sub-man subcommand is executed
  (jhnidek@redhat.com)
- 1477958: Use inotify for checking changes of consumer certs
  (jhnidek@redhat.com)

* Mon Oct 09 2017 Kevin Howell <khowell@redhat.com> 1.20.2-1
- Sync zanata translations (khowell@redhat.com)
- Bump python-rhsm requirement to 1.20.2 (khowell@redhat.com)
- 1448313: Do not log error, when rhsm_icon.json does not exist
  (jhnidek@redhat.com)
- 1354667: Better message for proxy/identity cert issue (wpoteat@redhat.com)
- 1489917: More robust reading of yum plugin file (jhnidek@redhat.com)
- 1491842: Add man page doc for [rhsm] auto_enable_yum_plugins
  (jhnidek@redhat.com)
- 1493711: Fix --matches option for the list command. (awood@redhat.com)
- 1476817: Set network.ipv4_address properly, when DNS misconfigured.
  (jhnidek@redhat.com)
- 1483746: Force UTF-8 encoding in rhsm-service (jhnidek@redhat.com)
- rename RepoFile to YumRepoFile (dellweg@atix.de)
- 1466453: [RFE] rhn-migrate-classic-to-rhsm auto-enable yum plugins
  (jhnidek@redhat.com)
- D-Bus service for removing entitlements (all/ID/serial num.)
  (jhnidek@redhat.com)
- 1489917: More robust reading of yum plugin file (jhnidek@redhat.com)
- 1489877: minor typo in /etc/rhsm/rhsm.conf comment (jhnidek@redhat.com)
- restructure RepoFile hierarchy (dellweg@atix.de)
- 1319927: [RFE] sub-man automatically enables yum plugins (jhnidek@redhat.com)
- Fix polymorphy for RHSMLogHandler (dellweg@atix.de)
- 1481384: Do not update redhat.repo at RateLimitExceededException
  (jhnidek@redhat.com)
- 1485008: subman register --type="RHUI" should work (jhnidek@redhat.com)
- 1481384: Do not update redhat.repo at RateLimitExceededException (#1685)
  (jhnidek@redhat.com)
- Do not attempt to register if already registered. (awood@redhat.com)
- Integrate registration service into RegisterCommand. (awood@redhat.com)
- 1480659: Properly initialize clean repo copy (khowell@redhat.com)
- D-Bus service for unregistering system (#1680) (jhnidek@redhat.com)
- Add an entitlement service and use it in the CLI and DBus. (awood@redhat.com)
- Remove unneeded plugin conduit. (awood@redhat.com)
- Clean up imports in dbus.base_object (awood@redhat.com)
- Move certificate persistence into register service itself. (awood@redhat.com)
- 1480395: Force UTF-8 encoding in daemons (khowell@redhat.com)
- 1464571: 'sub-man release' prints error for more prod. certs.
  (jhnidek@redhat.com)
- 1400326: Better error print, when consumer cert is corrupted
  (jhnidek@redhat.com)
- Reload identity after registering. (awood@redhat.com)
- Move registration code to a distinct service. (awood@redhat.com)
- The get_installed_product_status() is now method of InstalledProducts, small
  changes, refactoring. (jhnidek@redhat.com)
- D-Bus service for listing installed products (jhnidek@redhat.com)
- 1461003: Deprecate --type option on register command (wpoteat@redhat.com)
- 1462928: Reset status after connection validation (khowell@redhat.com)
- 1330036: Better status error message for initial-setup (jhnidek@redhat.com)

* Thu Jul 27 2017 Alex Wood <awood@redhat.com> 1.20.1-1
- Only return JSON body from Register service. (awood@redhat.com)
- Add a DBus object and service to attach subscriptions. (awood@redhat.com)
- 1472746: Correct sorting of dates in subman gui (jhnidek@redhat.com)
- 1472715: Python module rhsm should never call exit() (jhnidek@redhat.com)
- 1462456: added flush() method to Tee class in fixtures. (jhnidek@redhat.com)
- 1462456: flushing of stdout and stderr once again (jhnidek@redhat.com)
- 1329349: Add subscription-manager plugin to yum-config-manager
  (khowell@redhat.com)
- 1468297: Fix gui proxy check (khowell@redhat.com)
- 1367672: Ignore "already attached" in register GUI (khowell@redhat.com)
- 1350402: fix broken pipe error in other bin scripts (jhnidek@redhat.com)
- 1463325: Output consumer name on registration (tony@anthonyjames.org)
- Tell SUSE to use yum since python-kitchen is unavailable. (awood@redhat.com)
- Do not package the yum plugins if they are not needed. (awood@redhat.com)
- Use python-kitchen instead of yum for util method. (awood@redhat.com)
- 1380341: Better dialog in GUI, when consumer is deleted at CP.
  (jhnidek@redhat.com)
- 1459194: open Online Documentation, when env. var. LANG is unset
  (jhnidek@redhat.com)
- 1455681: rhsm-debug created report dir with wrong perms (jhnidek@redhat.com)
- 1452075: print only readable part of SSL error to console
  (jhnidek@redhat.com)
- 1413161: Add baseurl examples, explanation (khowell@redhat.com)
- 1386914: Add hypervisor consumer type to manpages (khowell@redhat.com)
- 1444453: Have gettext return unicode instead of bytes. (awood@redhat.com)
- 1443570: Update retired article reference (redhatrises@gmail.com)
- 1457348: Use https for the redhat.com/forgot_password label.
  (jhnidek@redhat.com)
- 1457197: Env. variable no_proxy=* is not ignored (jhnidek@redhat.com)
- 1392709: Display better error msg., when wrong proxy is set up
  (jhnidek@redhat.com)
- 1448501: subman gui can unregister, when network is up again
  (jhnidek@redhat.com)
- 1422196: Update container certs after plugin install (khowell@redhat.com)
- 1441397: added --noproxy for rhsm-debug auto-completion (jhnidek@redhat.com)
- 1421010: GUI opens network dialog due to bad proxy during startup
  (jhnidek@redhat.com)
- 1414529: Raise exception with path/string of wrong certificate.
  (jhnidek@redhat.com)
- 1443164: no_proxy match the host name when *.redhat.com is used
  (jhnidek@redhat.com)
- 1441397: Added --noproxy to bash completion script (jhnidek@redhat.com)
- Python 3 compatability fixes. (awood@redhat.com)
- 1365472: Add mnemonic for subscription-manager spoke (khowell@redhat.com)
- 1443159: Added default value for splay configuration (jhnidek@redhat.com)
- 1452737: Enable saving no_proxy settings from GUI (jhnidek@redhat.com)
- 1451003: identity reports right info in name field (jhnidek@redhat.com)
- 1450818: Bug fix of com.redhat.Subscriptionmanager D-Bus policy
  (jhnidek@redhat.com)
- 1451166: Fix Host header when using proxy (khowell@redhat.com)
- 1450049: Replace `-` with `_` in completion functions (khowell@redhat.com)
- 1450862: remove obsolete certiciates of golden ticket (jhnidek@redhat.com)
- 1448855: golden ticket entitlement was not removed. (jhnidek@redhat.com)
- 1449824: facts collection aborts with unknown locale (jhnidek@redhat.com)
- 1432231: Support /etc/init.d daemon even on EL7 (khowell@redhat.com)
- 1450210: Make lscpu ignore locale again (khowell@redhat.com)
- 1447211: Don't read non-existing json cache file. (jhnidek@redhat.com)
- 1401787: Use json file for caching pool type. (jhnidek@redhat.com)
- 1447722: use socket.getaddrinfo() to mimic hostname -f cmd
  (jhnidek@redhat.com)
- 1427069: Add secondary file to determine external repo file changes
  (wpoteat@redhat.com)
- 1444453: set bin scripts file encoding to utf-8 (khowell@redhat.com)
- 1444453: Set default encoding for gui to UTF-8 (khowell@redhat.com)
- include 'full_refresh_on_yum' logic in zypper service plugin
  (dellweg@atix.de)
- rehash ca-path in zypper service plugin (dellweg@atix.de)
- Add preliminary zypper support (khowell@redhat.com)
- Define libexec directory at compile time (kkaempf@suse.de)
- Separate CFLAGS and LDFLAGS (kkaempf@suse.de)
- 1445204: Update timestamp during intitial cert check. (jhnidek@redhat.com)

* Mon May 08 2017 Kevin Howell <khowell@redhat.com> 1.20.0-1
- Bump python-rhsm requirement to 1.20.0 (khowell@redhat.com)
- 1444512: Display deleted uuid in facts dialog correctly. (jhnidek@redhat.com)

* Tue May 02 2017 Kevin Howell <khowell@redhat.com> 1.19.12-1
- Bump python-rhsm requirement to 1.19.6 (khowell@redhat.com)

* Tue May 02 2017 Kevin Howell <khowell@redhat.com> 1.19.11-1
- 1446638: Remove dbus-x11 dependency (khowell@redhat.com)
- 1443101: Provide feedback for force register (khowell@redhat.com)
- 1446469: Use sys.setdefaultencoding('utf-8') in better way.
  (jhnidek@redhat.com)
- 1440319: fixed wrong spelling. (jhnidek@redhat.com)
- 1426343: fixed rct to display cert without subjectAltName.
  (jhnidek@redhat.com)

* Thu Apr 27 2017 Kevin Howell <khowell@redhat.com> 1.19.10-1
- Sync zanata translations (khowell@redhat.com)
- 1444714: Error reading system DMI information (jhnidek@redhat.com)
- 1357152: Print right dates on subscription-manager list --installed
  (jhnidek@redhat.com)
- 1445387: Set locale fact to Unknown if value cannot be determined
  (khowell@redhat.com)
- 1443693: Enable to overwrite system.certificate_version with custom fact.
  (jhnidek@redhat.com)
- 1444800: Added mising policy file. (jhnidek@redhat.com)
- 1429505: Facts dbus service does not start properly due to timeout.
  (jhnidek@redhat.com)
- 1443215: bug fix of writing time stamps. (jhnidek@redhat.com)
- 1443554: Clicking at Help->Getting Started opens yelp. (jhnidek@redhat.com)
- 1428002: Add proxy configuration info to man page (khowell@redhat.com)
- 1443598: Remove M2Crypto reference from rhsmlib (khowell@redhat.com)

* Thu Apr 20 2017 Kevin Howell <khowell@redhat.com> 1.19.9-1
- Sync zanata translations (khowell@redhat.com)
- 1438869: Capture dmidecode errors at fact gathering (khowell@redhat.com)
- 1443205: Simplify rhsmcertd log message plurality (csnyder@redhat.com)
- 1435771: Fix UnboundLocalError during custom facts collection
  (csnyder@redhat.com)
- 1426357: Fix DBus register service configuration issue. (awood@redhat.com)
- 1405314: Better output message, when subman gui is launched with non-root
  user. (jhnidek@redhat.com)
- 1426685: Bug fix: subman doesn't log errors when repository enabling failed
  (jhnidek@redhat.com)
- 1441698: Install missing rpm package with fonts. (jhnidek@redhat.com)
- 1438085: Do not include virt.uuid for platforms where it is not known
  (csnyder@redhat.com)

* Mon Apr 17 2017 Kevin Howell <khowell@redhat.com> 1.19.8-1
- Sync zanata translations (khowell@redhat.com)
- Bump python-rhsm requirement to 1.19.5 (khowell@redhat.com)
- 1435013: Add splay option to rhsmcertd, randomize over interval
  (csnyder@redhat.com)
- 1438139: Make subscription details view expand (khowell@redhat.com)
- 1438869: Clear dmidecode warnings (khowell@redhat.com)
- Update log message to be more clear about the splay time being used
  (csnyder@redhat.com)
- 1438561: Do not use D-Bus for facts collection (khowell@redhat.com)
- 1433368: 1432947: Filter content access certs at entitlement list level
  (wpoteat@redhat.com)

* Tue Apr 11 2017 Kevin Howell <khowell@redhat.com> 1.19.7-1
- Sync zanata translations (khowell@redhat.com)
- 1440934: Ensure rhsmcertd performs both types of checks (csnyder@redhat.com)
- 1440251: Bug fixing building of rhsmcertd at RHEL (jhnidek@redhat.com)
- 1440922: Add a description of maxSplayMinutes to the rhsm.conf man page
  (csnyder@redhat.com)

* Mon Apr 10 2017 Kevin Howell <khowell@redhat.com> 1.19.6-1
- Bump required python-rhsm version to 1.19.4-1 (khowell@redhat.com)
- 1435013: Add splay to all checks done by rhsmcertd (csnyder@redhat.com)
- 1431659: Let rhsmcertd-worker clean up on SIGTERM (khowell@redhat.com)
- 1428435: Make release set/unset regenerate repos (khowell@redhat.com)
- 1425922: System locale in facts (wpoteat@redhat.com)
- 1420533: Add no_proxy option to API, config, UI (khowell@redhat.com)
- 1424614: Add support to rct to print contentAccessMode attribute
  (rjerrido@outsidaz.org)
- Automatic commit of package [python-rhsm] release [1.19.3-1].
  (khowell@redhat.com)
- 1434860: Only log correlation ID for specified cmd (khowell@redhat.com)

* Thu Mar 30 2017 Kevin Howell <khowell@redhat.com> 1.19.5-1
- Zanata translations for 1.19.X (khowell@redhat.com)
- 1433479: rhsmcertd - check connection before lock (khowell@redhat.com)
- 1427069: Prioritize content from Basic entitlements (khowell@redhat.com)
- 1429657: Remove catch-all on register --force (khowell@redhat.com)

* Mon Mar 20 2017 Kevin Howell <khowell@redhat.com> 1.19.4-1
- Bump required python-rhsm version to 1.19.2 (khowell@redhat.com)
- 1434094: Deny D-BUS Config.Set from non-root (khowell@redhat.com)

* Mon Mar 20 2017 Kevin Howell <khowell@redhat.com> 1.19.3-1
- Lock down Facts object to be accessible to root only. (awood@redhat.com)
- 1423013: Allow DBus calls to the com.redhat.RHSM1 interfaces
  (awood@redhat.com)
- Address code paths with Coverity FORWARD_NULL (khowell@redhat.com)

* Mon Mar 13 2017 Kevin Howell <khowell@redhat.com> 1.19.2-1
- Query.na_dict() has been renamed in dnf 2.0 (#1544)
  (MichaelMraka@users.noreply.github.com)
- Add correlation ID to each cmd & rhsmcertd run (khowell@redhat.com)
- 1425438: Hide content access certs from list cmd (khowell@redhat.com)
- 1421930: Force update of icon cache on install of subman gui
  (csnyder@redhat.com)
- Bug fix: make install works as expected, when PYTHON_VER is not set using
  system variable. (jiri.hnidek@tul.cz)
- 1415708: Fix issues with facts gathering. (awood@redhat.com)
- Add content access cert functionality to subman (khowell@redhat.com)
- Bootstrap DBus mainloop when rhsmcertd runs. (awood@redhat.com)
- Fix string comparison missed in python3 PR (khowell@redhat.com)
- Add missing Requires and BuildRequires needed by F25. (awood@redhat.com)
* Fri Jan 20 2017 Alex Wood <awood@redhat.com> 1.19.1-1
- Add missing BuildRequires. (awood@redhat.com)
- Zanata translations for 1.19 (adarshvritant@gmail.com)
- Drop unsupported languages from zanata.xml (adarshvritant@gmail.com)
- Fix initialization of a couple of tests (khowell@redhat.com)

* Thu Jan 19 2017 Alex Wood <awood@redhat.com> 1.19.0-1
- Bump version to 1.19 (adarshvritant@gmail.com)
- 1405125: Strip null byte from end of virt uuid. (awood@redhat.com)
- Provide DBus objects for configuration, facts, and registration.
  (awood@redhat.com)
- Use repo location for python-rhsm dependency. (awood@redhat.com)
- 1402009: Unset TERM inside subscription-manager (khowell@redhat.com)
- 1404930: Provide GUI flow to fix proxy settings (khowell@redhat.com)
- 1403387: Fix proxy conn test short-circuit (csnyder@redhat.com)
- 1401394: Collect fqdn via `hostname -f` (khowell@redhat.com)

* Fri Dec 09 2016 Vritant Jain <adarshvritant@gmail.com> 1.18.6-1
- 1401078: "Remote server error" on BadStatusLine (khowell@redhat.com)
- 1390712: Add --remove-rhn-packages to man pages (khowell@redhat.com)
- fix keyerror when showing subs that doesnt have derivedProvidedProducts
  (rjerrido@outsidaz.org)
- Fix test failure when no legacy services installed (khowell@redhat.com)
- show Derived Provided Products for products that have them
  (rjerrido@outsidaz.org)
- 1261215: Fix frozen progress bars (khowell@redhat.com)
- 1360427: Show error if browser is not detected (khowell@redhat.com)

* Fri Nov 25 2016 Vritant Jain <adarshvritant@gmail.com> 1.18.5-1
- 1395659: Handle ProxyExceptions that occur during GUI operation
  (csnyder@redhat.com)
- 1395662: Properly parses exc_info based on type (csnyder@redhat.com)
- 1395794: Include python-decorator as a required dependency
  (csnyder@redhat.com)
- 1378495: Do not touch OSTree Origin files. (csnyder@redhat.com)
- Replace m2crypto references (khowell@redhat.com)
- 1390258: Validate --remove-rhn-packages conflicting options
  (khowell@redhat.com)
- 1390341: Disable SysV/systemd services properly (khowell@redhat.com)
- 1268033: Add progress screen for validate server (khowell@redhat.com)
* Tue Nov 08 2016 Vritant Jain <adarshvritant@gmail.com> 1.18.4-1
- Rev zanata version to 1.18.X (adarshvritant@gmail.com)
- 1389559: Parse log levels properly from config (khowell@redhat.com)
- 1390549: Force input prompts to use stdout (khowell@redhat.com)
- debrand so my Katello server errors don't point to real RHSM
  (riehecky@fnal.gov)

* Mon Oct 17 2016 Vritant Jain <adarshvritant@gmail.com> 1.18.3-1
- 1367128, 1367126: Add network.fqdn fact (khowell@redhat.com)
- 1305729: Improve dnf-plugin package metadata (khowell@redhat.com)
- 1382897: Don't always reenable register menu item (khowell@redhat.com)
- 1382355: Don't swallow CLI autoattach exceptions (khowell@redhat.com)
- 1245473: Add container-specific no-certs warning (khowell@redhat.com)
- 1369577: Fix rct cat-manifest --no-content format (khowell@redhat.com)
- 1379258: Fix alignment of GTK3 choose_server screen (khowell@redhat.com)
- 1320371: Display user-friendly rate limit messages (khowell@redhat.com)
- 1362731: Change titles when moving to subscription attachment
  (wpoteat@redhat.com)
- 1163968: Use macro for service restart (wpoteat@redhat.com)
- 1372779: Fix typo in "connection" (khowell@redhat.com)
- 1259768: initial-setup: notify and block for async (khowell@redhat.com)
- 1365472: Add keyboard mnemonics for initial-setup (khowell@redhat.com)
- 1176219: Treat port as integer for GUI conn test (khowell@redhat.com)
- 1366523: Ensure that each quantity spinner has proper settings
  (wpoteat@redhat.com)
* Fri Sep 16 2016 Alex Wood <awood@redhat.com> 1.18.2-1
- 1176219: Error out if bad proxy settings detected (khowell@redhat.com)
- 1376014: Clear activation key list when checkbox unchecked
  (wpoteat@redhat.com)
- 1367509: fix cert not found message, expand tilde (khowell@redhat.com)
- 1373922: Add cat-manifest --no-content desc to man (khowell@redhat.com)
- 1346368: Add server_timeout to rhsm.conf manpage (khowell@redhat.com)
- 1374389: rm --no-content from stat-cert completion (khowell@redhat.com)
- 1366799: Do not check for a releaseVer override when in container
  (csnyder@redhat.com)
- 1185914: migrate - handle legacy services/packages (khowell@redhat.com)
- 1367657: Escape RestlibExceptions for gui display (csnyder@redhat.com)
- 1371632: Disallow connection test w/ missing info (khowell@redhat.com)
- 1372673: Ensure user is able to skip auto attach during initial-setup
  (csnyder@redhat.com)
- 1330515: Account for keyboard interrupt (wpoteat@redhat.com)
- 1371202: Make sub attach view expand in GTK3 (khowell@redhat.com)
- 1370623: Fix text sorting for treeview columns (khowell@redhat.com)
- 1369522: Add cat-manifest --no-content to bash completion
  (khowell@redhat.com)
- 1298140: Set default window icon (khowell@redhat.com)
- 1331739: Validate repo-override --remove non-empty [squashed]
  (khowell@redhat.com)
- 1323271: Update compliance when facts update (khowell@redhat.com)
- Disallow empty name for --add (khowell@redhat.com)
- Make repo-override --add emit error same as remove (khowell@redhat.com)
- 1368362: Do not display logging config error on upgrade (csnyder@redhat.com)
- 1366055: Add docs for the LOGGING section to rhsm.conf man page
  (csnyder@redhat.com)
- 1366301: Entitlement regeneration failure no longer aborts refresh
  (crog@redhat.com)
- 1336428: Check notification object before use (wpoteat@redhat.com)
- 1365280: Change default log level back to INFO (csnyder@redhat.com)
- 1362138: Change method signature for Anaconda addon (jkonecny@redhat.com)
- 1251516: Disable import when registered (wpoteat@redhat.com)
- 1336880: Print virt_limit attributes with rct cat-manifest.
  (rjerrido@outsidaz.org)
- 1336883: Add --no-content switch to cat-manifest to reduce output.
  (rjerrido@outsidaz.org)
- Updated required python-rhsm version (crog@redhat.com)
- 1334916: Move logging configuration to rhsm.conf (csnyder@redhat.com)
- 1264108: Clear error message on back action (wpoteat@redhat.com)
- Kill transient parent warnings from Register dialog (wpoteat@redhat.com)
- 1333904: 1333906: Append accessible name to contain selected value
  (wpoteat@redhat.com)
- 1360909: The refresh command now requests entitlement cert regeneration
  (crog@redhat.com)
- 1351009: Modify message to cover more scenarios (wpoteat@redhat.com)
- 1351370: Ensure rhsmd exits on exceptions (csnyder@redhat.com)
- Don't warn about GTK_VERSION if SUBMAN_GTK_VERSION is set (vrjain@redhat.com)
- 1323276: Don't display or store 'None' in proxy values (wpoteat@redhat.com)
- 1327179: Check proxy configuration at GUI startup (wpoteat@redhat.com)

* Fri Jul 15 2016 Alex Wood <awood@redhat.com> 1.18.1-1
- Bump version to 1.18 (vrjain@redhat.com)

* Tue Jul 12 2016 Vritant Jain <vrjain@redhat.com> 1.17.9-1
- 1353662: Explicitly use ConsumerIdentity keypath and certpath methods
  (csnyder@redhat.com)
- 1268307, 1268043, 1257179: Disable back button on registration dialog when
  there is no back (wpoteat@redhat.com)
- 1335371: Allow auto-attach in GUI when system status is partial
  (wpoteat@redhat.com)

* Wed Jun 22 2016 Vritant Jain <vrjain@redhat.com> 1.17.8-1
- 1335537: Fix typo in proxy message (wpoteat@redhat.com)
- Remove sys.path shenanigans that break yum imports. (awood@redhat.com)
- 1330054: Set hostname, port and prefix on default button clicked
  (csnyder@redhat.com)
- 1325083: Fix available sort order (csnyder@redhat.com)
- 874735: Support fact collection of multiple ips per interface
  (csnyder@redhat.com)
- Added basic SLES compatibility Tested against SLES 11 SP3
  (darinlively@gmail.com)
- drop xtraceback nose plugin usage as it is not available as an PRM
  (bcourt@redhat.com)
- Fix Flake8 Errors (bcourt@redhat.com)
- 1337817:  The 'Start-End Date' of expired subscription is not in red status
  when the subscription expired. (vrjain@redhat.com)
- 1319678: Alter the return message for removing entitlements at server
  (wpoteat@redhat.com)

* Fri Jun 03 2016 Vritant Jain <vrjain@redhat.com> 1.17.7-1
- 1297493, 1297485: Restrict visibility of subscription-manager caches.
  (awood@redhat.com)
- pull translations from zanata 1.17.X, after pushing 1.16.X translations to
  1.17.X and pushing keys file (vrjain@redhat.com)
- update keys using make gettext (vrjain@redhat.com)
- pull translations from zanata 1.16.X (vrjain@redhat.com)
- 1328729: add registry.redhat.io to default registry_hostnames
  (vrjain@redhat.com)
- Add lxml requirement to test-requirements. (awood@redhat.com)
- Add noop implementation for deprecated Makefile target. (awood@redhat.com)
- Force version to be converted to a string. (awood@redhat.com)
- Correct incorrectly defined options for custom install command.
  (awood@redhat.com)
- Let setup.py handle populating version.py (awood@redhat.com)
- Eliminate loading modules from /usr/share/rhsm. (awood@redhat.com)
- Switch to using lxml for linting. (awood@redhat.com)
- Handle pep8/flake8 not being available in build environments.
  (awood@redhat.com)
- Exclude OSTree packages from installation by default. (awood@redhat.com)
- Make XPath searching 2.6 compatible. (awood@redhat.com)
- Fix errors found by new linters (awood@redhat.com)
- Don't use super() with ElementTree.XMLParser. (awood@redhat.com)
- Add some comments on build philosophy. (awood@redhat.com)
- Disable version.py generation via setup.py. (awood@redhat.com)
- Reorganize spec file. (awood@redhat.com)
- Address issue where Flake8 checked the same file multiple times.
  (awood@redhat.com)
- Makefile changes. (awood@redhat.com)
- Consolidate targets in Makefile. (awood@redhat.com)
- Pare down the Makefile. (awood@redhat.com)
- Remove items from Makefile now handled by setuptools. (awood@redhat.com)
- Align Makefile with changes made in setup.py. (awood@redhat.com)
- Remove docs for long deprecated program. (awood@redhat.com)
- Fix deprecated XPath expression.  Remove call to missing command.
  (awood@redhat.com)
- Add icon and Glade files files into setup.py (awood@redhat.com)
- Add desktop files to setuptools build. (awood@redhat.com)
- Merge translations back into desktop file. (awood@redhat.com)
- Add linter to search for undefined Glade handlers. (awood@redhat.com)
- Check for use of undefined widgets (awood@redhat.com)
- Use *args for multiple glob searches. (awood@redhat.com)
- Scan .glade files not .ui files for problematic constructs.
  (awood@redhat.com)
- Detect debug imports and flag them. (awood@redhat.com)
- Use extensions that won't be confused for source files. (awood@redhat.com)
- Simplify AST checking and make it more flexible. (awood@redhat.com)
- Use AST parsing to find constructs that confuse xgettext. (awood@redhat.com)
- Add linting commands. (awood@redhat.com)
- Use some distutils provided utilities.  Refactor. (awood@redhat.com)
- Begin process of moving to distutils for building. (awood@redhat.com)
- 1283749: Change some registration dialogs to error (wpoteat@redhat.com)

* Mon May 09 2016 Vritant Jain <vrjain@redhat.com> 1.17.6-1
- 1268094: Avoid traceback on unreg with >1 sub (alikins@redhat.com)
- 1329397:  github issue #1409 (stas-fomin@yandex.ru)
- 1301215: Test proxy connection before making call 1176219: Stop before cache
  is returned when using bad proxy options (wpoteat@redhat.com)
- 1315591: Catches exception and allows process to continue
  (wpoteat@redhat.com)

* Fri Apr 22 2016 Vritant Jain <vrjain@redhat.com> 1.17.5-1
- Added RHEL 7.3 release target (vrjain@redhat.com)
- 1320507: Use config entry before default for port and prefix
  (wpoteat@redhat.com)
- 1317613: Typo in selectsla.ui (wpoteat@redhat.com)
- 1321831: Clear auto-attach dialog when consumer has been deleted
  (wpoteat@redhat.com)

* Thu Mar 31 2016 Alex Wood <awood@redhat.com> 1.17.4-1
- 1315859: Only show one proxy dialog (csnyder@redhat.com)
- 1309553: Stylish fixes for consumer fixes (csnyder@redhat.com)
- 1313631: Registration with one environment proceeds as normal
  (csnyder@redhat.com)

* Thu Mar 10 2016 Alex Wood <awood@redhat.com> 1.17.3-1
- 1304427: Fixes system path to properly import from module
  subscription_manager (csnyder@redhat.com)
- 1266935: Turn sub-man logging to INFO level. (awood@redhat.com)
- register screen -> reg screen and pkg profile (alikins@redhat.com)
- 1264964: Always use cert auth for package profile (alikins@redhat.com)
- 1309553: Do not fail on check for consumer["type"]["manifest"]
  (csnyder@redhat.com)
- 1304680: Include error detail in message (wpoteat@redhat.com)
- 1312367: Progress bar needs to go away on repo update connection fail
  (wpoteat@redhat.com)
- 1311935: Emits register-message instead of register-error for display of user
  errors (csnyder@redhat.com)
- 1302564: Push 'Done' box as close to center of firstboot page as possible
  (wpoteat@redhat.com)
- 1308523: Navigation buttons sensitivity matches the current_screen.ready
  (csnyder@redhat.com)
- 1302775: Navigate through all rhsm firstboot screens (csnyder@redhat.com)
- 1304280: Tab stop needed on cancel button (wpoteat@redhat.com)
- 1303092: GUI issues in Repos and Help (wpoteat@redhat.com)

* Fri Feb 19 2016 Alex Wood <awood@redhat.com> 1.17.2-1
- 1308732: Leave hw fact virt.uuid unset if unknown (alikins@redhat.com)
- 1290885: Display formatted error if no DISPLAY exists. (awood@redhat.com)

* Mon Feb 01 2016 Christopher Snyder <csnyder@redhat.com> 1.17.1-1
- 1300259: Select service level label no longer overlaps dropdown box
  (csnyder@redhat.com)
- 1220283: Choose server text no longer overlapped by icon.
  (csnyder@redhat.com)
- 1300816: Add proc_cpuinfo facts for ppc64/le (alikins@redhat.com)
- 1300791: Update man page footers (wpoteat@redhat.com)
- 1300805: Add support for ppc64 virt.uuid (alikins@redhat.com)

* Tue Jan 19 2016 Christopher Snyder <csnyder@redhat.com> 1.16.8-1
- 1298586: Message needed for remove only invalid pool (wpoteat@redhat.com)
- 1046132: rhsm_icon uses status from check_status (alikins@redhat.com)
- 1282961: Update yum version to current RHEL 6.8 one (wpoteat@redhat.com)
- 1046132: rhsm-icon pops up at annoying times - a second attempt
  (vrjain@redhat.com)
- 1298327: Handles exception in repolib (csnyder@redhat.com)
- 1297313: Fixed layout issues with the repository management dialog on GTK2
  (ceiu@cericlabs.com)
- 1292038: Changed adjustments to GtkAdjustment objects
- 1292013: Retain reference to backend for use in proxy config
  (csnyder@redhat.com)

* Fri Jan 08 2016 Alex Wood <awood@redhat.com> 1.16.7-1
- 1263037: Change RHSM Icon reporting of unregistered system
  (wpoteat@redhat.com)
- 1283749: Upgrade the dialogs to error when required fields are blank.
  (wpoteat@redhat.com)
- 1222627: Allows removal of product certs with no active repos, given
  temp_disabled_repos (csnyder@redhat.com)
- 1163398: Modify icon-rhsm man page to reflect the help text
  (wpoteat@redhat.com)
- Install docs with mode 644 (csnyder@redhat.com)
- 1288626: Does not report pool ids as serial numbers, ignore duplicates
  (csnyder@redhat.com)
- 1061407: Avoid unwanted translations for subscription-manager by string
  substitutions (wpoteat@redhat.com)
- Output of errors now goes to stderr (csnyder@redhat.com)
- Use matches string to highlight the field(s) containing the match
  (wpoteat@redhat.com)

* Fri Dec 04 2015 Alex Wood <awood@redhat.com> 1.16.6-1
- 1285004: Adds check for access to the required manager capabilty
  (csnyder@redhat.com)
- 1278472: Change default registration url to subscription.rhsm.redhat.com
  (wpoteat@redhat.com)
- 1275179: Do not allow quantity with auto attach (wpoteat@redhat.com)
- 976859: Only check server version if asked. (alikins@redhat.com)
- 1195003: Subscription manager man page mention of wild cards for repo enable
  (wpoteat@redhat.com)
- Use the stock 'close' button for close button. (alikins@redhat.com)

* Thu Oct 15 2015 Alex Wood <awood@redhat.com> 1.16.4-1
- 1264964: Ignore uuid=None on package sync (alikins@redhat.com)
- Set register-status in RegisterInfo init. (alikins@redhat.com)
- Add glade for selectsla combobox for rhel6 (alikins@redhat.com)
- 1254460: Fixed the credits button in the about dialog in subman GUI
  (crog@redhat.com)
- 1192120: Fixed remaining instances of "reregister" in the man pages
  (crog@redhat.com)
- 1270204: Crash report no longer sent when widget is none (csnyder@redhat.com)
- Cancel button is now labelled "Close" (csnyder@redhat.com)
- 1268088: Changes the rhsm spoke display message to end with "registered"
  (csnyder@redhat.com)
- Use class methods instead of redundant ad-hoc methods. (alikins@redhat.com)
- 1251853: Fix errors if "manage_repos = " in cfg (alikins@redhat.com)
- 1268102: Stop main window from opening duplicate dialogs. (awood@redhat.com)
- 1268095: Replace SLA radio buttons w/ combobox (alikins@redhat.com)
- 1268060: Add 'cancel' back to s-m-gui register. (alikins@redhat.com)
- 1268028: Fix skipped auto attach in registergui (alikins@redhat.com)
- 1266929: Fix bug with exception reporting in register dialog.
  (awood@redhat.com)
- 1266480: Refresh TreeView selection after subscriptions are removed.
  (awood@redhat.com)
- Allow 'back' to go back multiple times. (alikins@redhat.com)
- 1267034: Handle 401 with cert based auth (alikins@redhat.com)
- 1262075,1267179: Fix back/cancel nav (alikins@redhat.com)
- 1267287: Fix allsubs tab ui regression (alikins@redhat.com)
- 1266994: Use our icon for initial-setup spoke icon (alikins@redhat.com)
- 1261006: Handle multiple nav button clicks (alikins@redhat.com)
- 1242998, 1254550: Fix "already reg'ed" in initial-setup (alikins@redhat.com)
- 1265347, 1265371: Added translation updates and corrections from 1.15.X
  (crog@redhat.com)

* Fri Sep 25 2015 Alex Wood <awood@redhat.com> 1.16.3-1
- 1249012: fix start-end date original color (vrjain@redhat.com)
- 884288: Make register widgets handle resizing. (alikins@redhat.com)
- 1185958: Quieter ostree plugin sans ostree (alikins@redhat.com)
- 1168268: Add rhsm.conf proxy info to ostree repo (alikins@redhat.com)
- 1249012: Start-End Date of expired subscription is now in red status
  (vrjain@redhat.com)
- 1262989: Fix unregister action when consumer is already 'Gone' on server
  (fnguyen@redhat.com)
- 1262919: Added convenience function for printing to stderr (crog@redhat.com)
- Add a note about GoneException handling. (alikins@redhat.com)
- Fixed error message, removed mention of ghost --refresh (vrjain@redhat.com)
- Delete the 'release' status cache on clean all. (alikins@redhat.com)
- Fixed error message, removed mention of ghost --refresh (vrjain@redhat.com)
- 1248833: Ensure the displayMessage is displayed regardless of success or
  failure (csnyder@redhat.com)
- 1254550: Fix activation key usage in gui. (alikins@redhat.com)
- Re-initialize() RegisterWidget on RegDialog show (alikins@redhat.com)
- 1257943:Adding a warning to repo-override command when manage_repos = 0
  (fnguyen@redhat.com)
- 1251853: Manage repos config entry needs to allow blank value
  (wpoteat@redhat.com)

* Wed Sep 02 2015 Alex Wood <awood@redhat.com> 1.16.2-1
- 884288: Better registergui for initial-setup (alikins@redhat.com)
- 1254349: move Resgistering to message (vrjain@redhat.com)
- 1257460: Set text domain on Gtk.Builder widgets (alikins@redhat.com)
- 1246680: Hide rhsm-debug --subscriptions options (alikins@redhat.com)
- Set help file name for the Subscription Manager spoke
  (martin.kolman@gmail.com)
- 1246680: Remove subscriptions from rhsm-debug (wpoteat@redhat.com)
- Enabled help options on first tab (seanokeeffe797@gmail.com)
- 1207247: Insecure parameter needs more explanation (wpoteat@redhat.com)
- 1253275: Fix initial-setup ks mode (alikins@redhat.com)
- Stopped --consumerid = distributor id (vrjain@redhat.com)
- 1246429: Stop spinbutton from blocking quantity (alikins@redhat.com)
- 1185958: Remove ostree plugins req on ostree (alikins@redhat.com)
- Do not allow using --force with --consumerid (vrjain@redhat.com)
- 1141128: Subscriptions need refresh after imported cert removed
  (wpoteat@redhat.com)
- x86_64 and aarch /proc/cpuinfo module (alikins@redhat.com)

* Thu Aug 13 2015 Alex Wood <awood@redhat.com> 1.16.1-1
- 1150150: Ostree update report should log updates in proper section
  (wpoteat@redhat.com)
- 1141128: Clean up and correct for style (wpoteat@redhat.com)
- 1251610: Port and prefix were reversed in connection URL statement
  (wpoteat@redhat.com)
- 1141128: Imported certificate in detatched scenario not getting deleted
  (wpoteat@redhat.com)
- 1240553: Fix detection of cert dir changes (alikins@redhat.com)
- Fixing All Subscriptions layout issues (mstead@redhat.com)
- 1221273: Auto-attach failure should not short-circuit other parts of
  registration (wpoteat@redhat.com)
- Remove use of Widget.is_toplevel() (alikins@redhat.com)
- Require initial-setup >= 0.3.9.24, no fb on el7 (alikins@redhat.com)
- Fix spec file build errors (alikins@redhat.com)
- search-disabled-repos: ignore failed temporarily enabled repos
  (vmukhame@redhat.com)
- search-disabled-repos: replace CLI with API calls for enabling repos
  permanently (vmukhame@redhat.com)
- Add new api package to RPM. (awood@redhat.com)
- Turn off ga loading debug messages. (alikins@redhat.com)
- Specify a thread name for any threads we start. (alikins@redhat.com)
- 1248746: Fix layout of contract dialog (GTK3) (mstead@redhat.com)
- 1248821: Add Gtk.Window to ga_gtk2.Gtk (alikins@redhat.com)
- 1248821: All subs date picker was failing. (alikins@redhat.com)
- 1249053: Fixed layout/blank button issues on owner selection dialog
  (mstead@redhat.com)
- 1248729: All subs filter dialog was not focused. (alikins@redhat.com)
- 1248664: Fix GtkAdjustment related warnings (alikins@redhat.com)
- 1248546: Slightly better looking done screen. (alikins@redhat.com)
- 1243704: Goto error screen on 'cancel' (alikins@redhat.com)
- 1245557: Fix release and service level preferences (alikins@redhat.com)
- Add GTK_COMPAT_VERSION to ga_gtk2/gtk_compat (alikins@redhat.com)
- 1248773: Fixed proxy dialog layout (GTK3) (mstead@redhat.com)
- 1248771: Fixing activation key dialog layout (GTK3) (mstead@redhat.com)
- 1247723: Fixed layout issues in Facts dialog (GTK3) (mstead@redhat.com)
- 1245283: Properly initialize AutobindWizard when auto-attach is clicked
  (mstead@redhat.com)
- 1248546: Refine the aesthics of register dialog. (alikins@redhat.com)
- 1243260: Make proxy config dialog work. (alikins@redhat.com)
- 1161157,1155954: Improve performance of Repository Dialog (mstead@redhat.com)
- 1185958: Make ostree plugin depend on ostree. (alikins@redhat.com)
- 1165771: make content plugins require subman (alikins@redhat.com)
- Move gtk_compat features to sub ga module. (alikins@redhat.com)
- Use idle_add from ga_Object for 6.x (alikins@redhat.com)
- Updated initial-setup-addon package requirement to initial-setup-gui
  (crog@redhat.com)
- Only build initial-setup rpm on rhel > 7.1 (alikins@redhat.com)

* Fri Jul 24 2015 Alex Wood <awood@redhat.com> 1.16.0-1
- Bump version to 1.16 (crog@redhat.com)
- Changed initial-setup-addon package requirement from subman to subman-gui
  (crog@redhat.com)
- Cast product.id to int for sort in cat-cert (alikins@redhat.com)
- 1136163: Ignore pythonpath to avoid selinux AVCs (alikins@redhat.com)
- 985157: Display the URL that is the registration target (wpoteat@redhat.com)
- 1234413: lower log level of rhsmd RHN messages (alikins@redhat.com)

* Fri Jul 10 2015 Chris Rog <crog@redhat.com> 1.15.7-1
- Merge pull request #1219 from candlepin/alikins/1241247_ga_ImportError
  (ceiu@cericlabs.com)
- Merge pull request #1211 from candlepin/awood/1232232-enable-repos
  (alikins@redhat.com)
- 1241247: Fix ga ImportError in rhsmcertd (alikins@redhat.com)
- Merge pull request #1214 from
  candlepin/alikins/prevent_nose_loading_ga_impls_directly (awood@redhat.com)
- Add comment about the request_injection decorator. (awood@redhat.com)
- Prevent nose looking for tests in sub_manager/ (alikins@redhat.com)
- Remove assertIn as that test is not in Python 2.6. (awood@redhat.com)
- Move API dependency injection out of module scope. (awood@redhat.com)
- 1232232: Add supported API to enable content repositories. (awood@redhat.com)

* Wed Jul 08 2015 Chris Rog <crog@redhat.com> 1.15.6-1
- 1241184: Updated Makefile to prevent version string clobbering
  (crog@redhat.com)

* Tue Jul 07 2015 Adrian Likins <alikins@redhat.com> 1.15.5-1
- 1240801: Use latest initial-setup API (alikins@redhat.com)

* Tue Jul 07 2015 Adrian Likins <alikins@redhat.com> 1.15.4-1
- Make initial-setup rpm Obsolete firstboot rpm. (alikins@redhat.com)

* Mon Jul 06 2015 Adrian Likins <alikins@redhat.com> 1.15.3-1
- 1232508: file_monitor is no longer a gobject (alikins@redhat.com)
- Add 'subscription-manager-initial-setup-addon' sub package (alikins@redhat.com)
- Make 'subscription-manager-firstboot' optional (alikins@redhat.com)
- Make 'firstboot' and 'initial-setup' RHEL version dependent (alikins@redhat.com)
- Add initial-setup modules. (alikins@redhat.com)
- Port gui from gtk2 to gtk3 via 'ga' (alikins@redhat.com)
- Make gui support gtk2 and gtk3 (alikins@redhat.com)
- Add module 'ga' ('gtk any') as Gtk ver abstraction (alikins@redhat.com)
- Add search-disabled-repos plugin. (vmukhame@redhat.com)

* Mon Jun 22 2015 Chris Rog <crog@redhat.com> 1.15.2-1
- Added release target for RHEL 7.2 (crog@redhat.com)
- Move po compile/install for faster 'install-files' (alikins@redhat.com)
- Stop using deprecated Tito settings. (awood@redhat.com)

* Thu Jun 11 2015 Alex Wood <awood@redhat.com> 1.15.1-1
- Don't try to set file attrs on symlinks in spec (alikins@redhat.com)
- 1228807: Make disabling proxy via gui apply (alikins@redhat.com)
- Use find_lang --with-gnome for the gnome help (alikins@redhat.com)
- Cast return daemon() to void to quiet warnings. (alikins@redhat.com)
- Make the 'compile-po' step in the build quiet. (alikins@redhat.com)
- Make desktop-file-validate warnings. (alikins@redhat.com)
- rpm spec file reorg (alikins@redhat.com)
- 1224806: Prevent yum blocking on rhsm locks (alikins@redhat.com)
- 1092564: Add LDFLAGS to makefile so RPM can modify them. (awood@redhat.com)
- Update registergui.py (wpoteat@redhat.com)
- Bump version to 1.15 (wpoteat@redhat.com)
- Remove spurious debug logging about content labels (alikins@redhat.com)
- Revert "1189953: Replaced usage of "startup" with "start-up""
  (crog@redhat.com)
- Revert "1149098: Removed uses of the non-word "unregister"" (crog@redhat.com)
- Revert "1189937: Added hypens to instances of the non-word "wildcard""
  (crog@redhat.com)
- Revert "1200507: Hyphenated uses of the non-word "plugin."" (crog@redhat.com)
- 1225435: Use LC_ALL instead of LANG for lscpu. (alikins@redhat.com)
- Remove mutable default args in stubs (alikins@redhat.com)
- Add notes about how register/firstboot interact. (alikins@redhat.com)
- 1189953: Replaced usage of "startup" with "start-up" (crog@redhat.com)
- 1194453: Fixed typos and grammar issues in the rhsmcertd man page
  (crog@redhat.com)
- 1192646: Fixed typos and grammar issues in the RHSM conf man page
  (crog@redhat.com)
- 1192574: Fixed typos and grammar issues in subman GUI man page
  (crog@redhat.com)
- 1192120: Fixed typos and grammar issues in subman man page (crog@redhat.com)
- 1192094: Fixed erroneous usage of "servicelevel" for the subman command
  (crog@redhat.com)
- 1194468: Fixed typos and grammar in rhsm-debug man page (crog@redhat.com)
- 1193991: Fixed typos and header for RCT man page. (crog@redhat.com)
- 1200507: Hyphenated uses of the non-word "plugin." (crog@redhat.com)
- 1189946: Removed extraneous hyphens from instances of "pre-configure"
  (crog@redhat.com)
- 1189937: Added hypens to instances of the non-word "wildcard"
  (crog@redhat.com)
- 1149098: Removed uses of the non-word "unregister" (crog@redhat.com)
- 1189880: Removed the non-word "unentitle" from error messages
  (crog@redhat.com)

* Tue Jun 02 2015 William Poteat <wpoteat@redhat.com> 1.14.9-1
- 1223038: Fix API used by openshift clients. (alikins@redhat.com)
- 1195824: Latest strings from zanata (alikins@redhat.com)

* Tue May 26 2015 William Poteat <wpoteat@redhat.com> 1.14.8-1
- 1223860: Revert to default value on remove command (wpoteat@redhat.com)
- translation sync from zanata (alikins@redhat.com)
- 1223852: fix 'Deletedfd' string in repo report (alikins@redhat.com)
- Remove gnome-python2-canvas,gnome-python2 deps (alikins@redhat.com)

* Tue May 19 2015 William Poteat <wpoteat@redhat.com> 1.14.7-1
- 1220287: Proxy Save accel fix with latest strings. (alikins@redhat.com)
- 1212515: Print error message for missing systemid file. (awood@redhat.com)
- Added missing option to the migration manual page (crog@redhat.com)
- Specified error codes on system_exit in rhn-migrate-classic-to-rhsm
  (crog@redhat.com)
- Updated the manual pages for the attach command (crog@redhat.com)
- Remove locale based DatePicker tests. (alikins@redhat.com)
- Make rhsm-debug test cases clean up better. (alikins@redhat.com)

* Fri May 01 2015 William Poteat <wpoteat@redhat.com> 1.14.6-1
- 1149095: Fix error when yum updates subman modules (alikins@redhat.com)
- 1159163: Fix prod id del because of --disablerepo (alikins@redhat.com)
- 1180273: Migrate from RHN Classic without credentials (awood@redhat.com)
- 1213418: Message agreement between GUI and CLI in disconnected system
  (wpoteat@redhat.com)
- 1199597: Fix UnicodeError from repolib's report (alikins@redhat.com)
- 1209519: Removed excerpt from man page listing --auto as a requirement
  (crog@redhat.com)

* Tue Apr 14 2015 William Poteat <wpoteat@redhat.com> 1.14.5-1
- 1211557: Fix crash when rsyslog not running. (dgoodwin@redhat.com)

* Tue Apr 14 2015 William Poteat <wpoteat@redhat.com> 1.14.4-1
- 1141257: Fix wrapping of subscription name in contract dialog
  (mstead@redhat.com)
- 1147404: Fixed firstboot title length issues (mstead@redhat.com)
- 1207306: Revert DBus compliance status code. (dgoodwin@redhat.com)
- 1195501: Properly refresh repo file on override deletion (mstead@redhat.com)
- Add Fedora 22 to Fedora releaser branches. (awood@redhat.com)

* Thu Apr 09 2015 Alex Wood <awood@redhat.com> 1.14.3-1
- 1170314: Clarify that manage_repos 0 will delete redhat.repo.
  (dgoodwin@redhat.com)
- 1207958: Fix traceback when contract # is None (alikins@redhat.com)
- 1117525,1189950,1188961 latest strings from zanata (alikins@redhat.com)
- 1200972: Fixed grammar issue with error message in the attach command
  (crog@redhat.com)
- Bumping required python-rhsm version (mstead@redhat.com)
- 1204012: Added missing documentation for the --release option
  (crog@redhat.com)
- 1209519: Removed erroneous information in help message for subman
  (crog@redhat.com)
- 1198369: refresh_compliance_status now has a default value for state
  (crog@redhat.com)
- 1180273: Allow migration without requiring RHN credentials (awood@redhat.com)
- 1201727: Handle reasons with expired ent id (alikins@redhat.com)

* Mon Mar 09 2015 Alex Wood <awood@redhat.com> 1.14.2-1
- Move to fileConfig based logging. (alikins@redhat.com)
- Ignore glib warnings about class properties. (alikins@redhat.com)
- log level updates, mostly info->debug. (alikins@redhat.com)
- Condense virt fact logging to one info level entry. (alikins@redhat.com)
- Log to info when we update facts. (alikins@redhat.com)
- Change branding 'nothing-happened' logs to debug. (alikins@redhat.com)
- Condense cert_sorter logged info. (alikins@redhat.com)
- Change most cache related log msgs to debug level. (alikins@redhat.com)
- Make D-Bus related log entries debug level. (alikins@redhat.com)
- Change heal logging to be more concise. (alikins@redhat.com)
- Add log friendy str version of Identity (alikins@redhat.com)
- 1133647: Fix messageWindow deprecation warning. (alikins@redhat.com)
- 1183382: Fix test case to work with dateutil 2. (alikins@redhat.com)
- Revert "Added check for /etc/oracle-release in hwprobe" (alikins@redhat.com)
- 1196416: Migration should not need credentials with activation keys
  (awood@redhat.com)
- 1196385: Add --activation-key option to migration man page.
  (awood@redhat.com)
- 1196418: Add bash completion for --activation-key in migration.
  (awood@redhat.com)
- Update spec to point to github / new project website. (dgoodwin@redhat.com)
- Quiet "Whoever translated calendar*" warnings. (alikins@redhat.com)
- Stop 'recently-used.xbel' warnings, disable mru (alikins@redhat.com)
- 1154375: Allow use of activation keys during migration. (awood@redhat.com)
- 1191237: Fix proxy "test connection" in firstboot. (alikins@redhat.com)
- 1191237: Make proxy config "save" work in firstboot. (alikins@redhat.com)
- 1191241: Handle network starting after subman does. (alikins@redhat.com)
- 1145077, disabled column wrapping during redirects (jmolet@redhat.com)
- Add syslog logging handler. (alikins@redhat.com)
- 1191237: Fix problems exitting firstboot on errors (alikins@redhat.com)
- 1163398, fixing rhsm-icon --help descriptions (jmolet@redhat.com)

* Fri Feb 06 2015 Devan Goodwin <dgoodwin@rm-rf.ca> 1.14.1-1
- 976855: populate a "version.py" at build time (alikins@redhat.com)
- Fixed typo in subscription-manager-gui (crog@redhat.com)
- 1186386: Provide one and only one Red Hat CA to Docker. (awood@redhat.com)
- 1114117: Stop collecting subs info by default. (alikins@redhat.com)
- 1184940: Update container plugin config. (dgoodwin@redhat.com)
- 1183122: Fix KeyErrors building dbus ent status (alikins@redhat.com)
- 884285: Needs to maintain loop for dbus calls (wpoteat@redhat.com)

* Wed Jan 14 2015 William Poteat <wpoteat@redhat.com> 1.13.13-1
- 1175284: Show warning for crossdev --noarchive (wpoteat@redhat.com)
- Add missing import of GMT() (alikins@redhat.com)
- 1180400: "Status Details" are now populated on CLI (crog@redhat.com)
- 1180395: Added "Provides Management" to subman list output (crog@redhat.com)
- Bumping required python-rhsm version (mstead@redhat.com)
- Don't fail when product cache has an old format. (awood@redhat.com)
- Use custom JSON encoding function to encode sets. (awood@redhat.com)
- Make 'attach' auto unless otherwise specified. (alikins@redhat.com)
- Add product tag reporting to client. (awood@redhat.com)
- 1175185: Removed extra slash from rhsm-debug output (crog@redhat.com)
- 1175291: Fixed a bug with attaching pools via empty file (crog@redhat.com)
- 1070585: Changed button label from "Ok" to "Save" (crog@redhat.com)
- 1122530: Updated man page examples (crog@redhat.com)
- 1132981: Reverted removal of warning message (crog@redhat.com)
- 1058231: Adjusted "last update" label positioning (crog@redhat.com)

* Thu Dec 11 2014 William Poteat <wpoteat@redhat.com> 1.13.12-1
- Latest strings from zanata. (alikins@redhat.com)
- 1122530: Removed/updated more obsoleted documentation, dates and versions
  (crog@redhat.com)
- 1159348: Improved list error output when using list criteria
  (crog@redhat.com)
- 1142918: Fixed proxy config button labels (crog@redhat.com)
- Move repolibs release fetch to the last minute. (alikins@redhat.com)

* Tue Dec 09 2014 Devan Goodwin <dgoodwin@rm-rf.ca> 1.13.11-1
- 1132981: Fixed exit code when registering system with no products installed
  (crog@redhat.com)
- Add 'list --matches' example to man page. (alikins@redhat.com)
- 1149286: Removed obsolete CLI options from auto-completion (crog@redhat.com)
- 990183: Spelling errors in man pages (wpoteat@redhat.com)

* Wed Dec 03 2014 Devan Goodwin <dgoodwin@rm-rf.ca> 1.13.10-1
- 1103824: Add a catchall excepthook for rhsmd (alikins@redhat.com)
- 1119688: Improved exit code usage (crog@redhat.com)

* Fri Nov 21 2014 William Poteat <wpoteat@redhat.com> 1.13.9-1
- Move ostree config to /etc/ostree/remotes.d/redhat.conf (alikins@redhat.com)
- 1147463: Log py.warnings to shutup gobject warning (alikins@redhat.com)
- 1159266: rhsm-icon -i fails with "TypeError: 'NoneType' object has no
  attribute '__getitem__'" (wpoteat@redhat.com)
- 1145833: Do not package sat5to6 with subscription-manager. (awood@redhat.com)
- 1156627: Fix list consumed matching no service level to "".
  (dgoodwin@redhat.com)
- 1162331: Changed how debug_commands.py prints errors. (crog@redhat.com)
- 1160150: Repos --list leads to deletion of certificates imported to a system
  (wpoteat@redhat.com)
- 1162170: Added error output when --pool-only is used with --installed.
  (crog@redhat.com)
- 990183: Fix typos in the new man page (bkearney@redhat.com)
- 1161694: Modify the --pool-id-only to be --pool-only in bash completion and
  man page (bkearney@redhat.com)
- Use .format strings for --ondate example message (alikins@redhat.com)
- 1113741: Fix rhsmd traceback on 502 errors. (alikins@redhat.com)
- 1157387: Fix incorrect no installed products detected status in GUI.
  (dgoodwin@redhat.com)

* Fri Nov 07 2014 Unknown name <wpoteat@redhat.com> 1.13.8-1
- Added support for attaching pools from a file/stdin. (crog@redhat.com)
- Revert "1046132: Makes rhsm-icon slightly less annoying."
  (dgoodwin@redhat.com)
- Further improved exit code standardization (crog@redhat.com)
- 1119688: Improved output of the status module (crog@redhat.com)
- Make repolib tag matching use model.find_content (alikins@redhat.com)
- Added the --pool-only option to subman's list command. (crog@redhat.com)
- 1157761: Fixed incorrect option usage in migration tool. (crog@redhat.com)
- 1157761: revert to "--servicelevel" (alikins@redhat.com)
- 1119688: Improved error code usage in subman. (crog@redhat.com)

* Mon Oct 27 2014 Devan Goodwin <dgoodwin@rm-rf.ca> 1.13.7-1
- Add content/product tag matching for content plugins. (alikins@redhat.com)
- Remove ostree 'unconfigured' after configuring. (alikins@redhat.com)
- Symlink to redhat-uep.pem if we seem to be syncing a CDN hostname cert dir.
  (dgoodwin@redhat.com)
- Add a test for removing 'unconfigured-state' from origin (alikins@redhat.com)
- Case insensitive content type searching. (dgoodwin@redhat.com)
- Added container plugin for configuring Docker. (dgoodwin@redhat.com)

* Thu Oct 23 2014 Alex Wood <awood@redhat.com> 1.13.6-1
- 1093325: Prevent rhsm-debug from throwing tbs (alikins@redhat.com)
- Send list of compliance reasons on dbus (wpoteat@redhat.com)
- 1149286: Updated autocompletion for RHN migration script. (crog@redhat.com)
- Fix file name for rhsm.conf.5 in spec file (alikins@redhat.com)
- 1120772: Don't traceback on missing /ostree/repo (alikins@redhat.com)
- 1094747: add appdata metdata file (jesusr@redhat.com)
- 1122107: Clarify registration --consumerid option in manpage.
  (dgoodwin@redhat.com)
- 1149636: Specify OS_VERSION to make in spec file. (awood@redhat.com)
- Added client-side support for --matches on the list command.
  (crog@redhat.com)
- 1151925: Improved filtered listing output when results are empty.
  (crog@redhat.com)
- 990183: Add a manpage for rhsm.conf (bkearney@redhat.com)
- 1122530: Improved grammar and abbreviation usage. (crog@redhat.com)
- 1120576: Added additional testing of version parsing (crog@redhat.com)

* Fri Oct 03 2014 Alex Wood <awood@redhat.com> 1.13.5-1
- Use wildcards in the spec file. (awood@redhat.com)

* Thu Oct 02 2014 Alex Wood <awood@redhat.com> 1.13.4-1
- Latest strings from zanata. (alikins@redhat.com)
- 1122001: Reg with --consumerid no longer checks subs (crog@redhat.com)
- 1119648: Added additional functionality to repo listing. (crog@redhat.com)
- Move find content method off entitlement source. (dgoodwin@redhat.com)
- More generic search for content method on entitlment source.
  (dgoodwin@redhat.com)
- Refactor generic model into it's own namespace. (dgoodwin@redhat.com)
- Refactor EntCertEntitledContent. (dgoodwin@redhat.com)
- Add a 'install-pip-requirements' target (alikins@redhat.com)
- Drop models ContentSet and EntCertEntitledContentSet. (dgoodwin@redhat.com)

* Fri Sep 26 2014 Bryan Kearney <bkearney@redhat.com> 1.13.3-1
- Merge pull request #1023 from candlepin/alikins/ppc64le (wpoteat@redhat.com)
- Merge pull request #1026 from
  candlepin/csnyder/update_repo_dialog_config_msg_1139174 (wpoteat@redhat.com)
- Message needed a period (wpoteat@redhat.com)
- Fix certdirectory tests leaking temp directories. (dgoodwin@redhat.com)
- 1142436 - Final fix pre-QE (ggainey@redhat.com)
- Repo dialog displays appropriate message when repos are disabled by config.
  (root@csnyder.usersys.redhat.com)
- 1142436 - unentitle is default, update output, still DRAFT
  (ggainey@redhat.com)
- 1142436 - Give sat5to6 a man-page - DRAFT (ggainey@redhat.com)
- Include ppc64le in list of archs to skip dmi (alikins@redhat.com)
- 1134963: Fix 'release --list' on some systems. (alikins@redhat.com)
- Add Fedora 21 branch to releaser. (awood@redhat.com)

* Fri Sep 12 2014 Alex Wood <awood@redhat.com> 1.13.2-1
- Added non-overriding default prod dir tests (ckozak@redhat.com)
- 1135621: fix duplicate product ids from default dir (ckozak@redhat.com)
- Remove --force option for sat5to6. (awood@redhat.com)
- Disable RHN yum plugin for unentitled Satellite 5 systems. (awood@redhat.com)
- Don't ask for org and environment with consumerid. (awood@redhat.com)
- 1128061: Don't raise logged Disconnected on unreg (alikins@redhat.com)
- 1128658: do not contact RHN if unregistered (jesusr@redhat.com)
- 1132919: Repo dialog information is updated without the need for a gui
  restart. (csnyder@csnyder.usersys.redhat.com)

* Thu Sep 04 2014 Alex Wood <awood@redhat.com> 1.13.1-1
- Make 'gettext_lint' target grok _(u"foo") strings. (alikins@redhat.com)
- Add a sat5to6 migration script.
* Thu Aug 28 2014 jesus m. rodriguez <jesusr@redhat.com> 1.12.14-1
- 1132071: Update rhsm-debug to collect product-default directory (wpoteat@redhat.com)
- 1123029: Use default product certs if present. (alikins@redhat.com)
- Latest strings from zanata. (alikins@redhat.com)

* Wed Aug 20 2014 jesus m. rodriguez <jesusr@redhat.com> 1.12.13-1
- 1124685: Handle /status without rules-version (alikins@redhat.com)
- 1125132: Label does not change to Attaching on Fristboot progress bar (wpoteat@redhat.com)
- 1128061: Stop logging expected exceptions on unreg (alikins@redhat.com)
- 1129480: don't query envs when actkey is given (ckozak@redhat.com)
- 1130637: Correct call to os.path.isfile (awood@redhat.com)

* Wed Aug 13 2014 jesus m. rodriguez <jesusr@redhat.com> 1.12.12-1
- Extract the latest strings from the code (bkearney@redhat.com)
- 1126724: Use port instead of 443 for the url help text (bkearney@redhat.com)

* Wed Jul 30 2014 Alex Wood <awood@redhat.com> 1.12.11-1
- 1124726: Man page entry for '--no-subscriptions' option (wpoteat@redhat.com)
- 1122772: yum repolist now displays warning when appropriate.
  (csnyder@redhat.com)

* Fri Jul 25 2014 jesus m. rodriguez <jesusr@redhat.com> 1.12.10-1
- Revert "1114132: subman-gui and other tools are disabled in container mode." (jesusr@redhat.com)
- Revert "include dirent.h" (jesusr@redhat.com)

* Fri Jul 25 2014 jesus m. rodriguez <jesusr@redhat.com> 1.12.9-1
- include dirent.h (jesusr@redhat.com)

* Fri Jul 25 2014 jesus m. rodriguez <jesusr@redhat.com> 1.12.8-1
- 1039577: simplify reposgui gpgcheck control (ckozak@redhat.com)
- 1046132: Makes rhsm-icon slightly less annoying. (csnyder@redhat.com)
- 1054632: Adds '7.x' to how to launch section of manual. (csnyder@redhat.com)
- 1065158: Prompt for environment on registration when necessary (ckozak@redhat.com)
- 1114126: Container mode message is written to stderr (csnyder@redhat.com)
- 1114132: subman-gui and other tools are disabled in container mode.  (csnyder@redhat.com)
- 1115499: Allow enable/disable repos in same command. (dgoodwin@redhat.com)
- 1118012: Fixes several typos in man page. (csnyder@redhat.com)
- 1121251: rhsm-debug system does not bash-complete for "--no-subscriptions" (wpoteat@redhat.com)
- 1121272: fix typo that blocked enabling repos via CLI (ckozak@redhat.com)
- cleanup and fix gui pool reselection on refresh (ckozak@redhat.com)
- Force subscription-manager yum plugin to respect the managed root (rholy@redhat.com)
- Force product-id yum plugin to respect the managed root (rholy@redhat.com)
- Display other overrides in the gui (ckozak@redhat.com)

* Thu Jul 03 2014 jesus m. rodriguez <jesusr@redhat.com> 1.12.7-1
- 1114117: Allow subscriptions to be excluded from rhsm-debug data collection (wpoteat@redhat.com)
- Remove debugging print line from managerlib (ckozak@redhat.com)

* Mon Jun 30 2014 jesus m. rodriguez <jesusr@redhat.com> 1.12.6-1
- 1022622: Modifies --no-overlap to show pools which provide products not already covered. (csnyder@redhat.com)
- Reload ostree_config after updating remotes. (alikins@redhat.com)
- Fix iniparse tidy import. (alikins@redhat.com)
- Remove noise debug logging. (alikins@redhat.com)
- Include 'tls-ca-path' for ostree remote configs. (alikins@redhat.com)
- Use iniparse.util.tidy if installed. (alikins@redhat.com)
- Fix odd ostree repo config whitespace issues. (alikins@redhat.com)
- Always update ostree refspec when adding remotes. (alikins@redhat.com)

* Thu Jun 26 2014 Adrian Likins <alikins@redhat.com> 1.12.5-1
- Merge pull request #978 from candlepin/alikins/ostree_gpg_http
  (alikins@redhat.com)
- Merge pull request #979 from candlepin/csnyder/help_message_identity_force
  (jmrodri@nc.rr.com)
- Use rhsm.baseurl for ostree urls as well. (alikins@redhat.com)
- Handle Content.gpg="http://" as gpg-verify=false (alikins@redhat.com)
- 1107810: Updates help message for identity --force. (csnyder@redhat.com)
- Merge pull request #977 from candlepin/alikins/handle_no_origin (dgoodwin@rm-
  rf.ca)
- Merge pull request #974 from cgwalters/doc-typos (jmrodri@nc.rr.com)
- Merge pull request #973 from candlepin/alikins/1112282_cond_ostree_rpm
  (jmrodri@nc.rr.com)
- make has_ostree use macro value NOT hardcoded value. (jesusr@redhat.com)
- Handle missing or empty ostree origin file. (alikins@redhat.com)
- Fix saving ostree remote configs with gpg set. (alikins@redhat.com)
- plugin/ostree: Fix doc typos (walters@verbum.org)
- Merge pull request #972 from candlepin/ckozak/fix_custom_fact_log
  (jmrodri@nc.rr.com)
- Merge pull request #968 from candlepin/alikins/setup_py (jmrodri@nc.rr.com)
- 1112282: Dont build ostree plugin subpackage < 7 (alikins@redhat.com)
- Merge pull request #966 from
  candlepin/alikins/1108257_rhel_5_workstation_special (c4kofony@gmail.com)
- Add required bz flags to tito releaser definition. (dgoodwin@redhat.com)
- 1112326: remove extra '/' from custom fact loading error logging
  (ckozak@redhat.com)
- Allow tests to run in any TZ (mstead@redhat.com)
-  Temp ignore use of subprocess.check_output (alikins@redhat.com)
- Add test cases for 'rhel-5-workstation' tags. (alikins@redhat.com)
- 1108257: special case prod tag rhel-5-workstation (alikins@redhat.com)
- Add a simple setup.py. (alikins@redhat.com)
- Merge pull request #965 from candlepin/alikins/good_enthusiasm_pep8 (dgoodwin
  @rm-rf.ca)
- Turn off verbose mode of pyqver. (alikins@redhat.com)
- make stylish cleanups for new pep8 (alikins@redhat.com)
- Add tox.ini with ignores for pep8 indention (alikins@redhat.com)

* Thu Jun 19 2014 Devan Goodwin <dgoodwin@rm-rf.ca> 1.12.4-1
- Fix broken logging statement in container mode. (dgoodwin@redhat.com)
- 1067035: Move Subscription Manager version for better layout
  (wpoteat@redhat.com)

* Mon Jun 16 2014 Alex Wood <awood@redhat.com> 1.12.3-1
- Bumping required python-rhsm version (mstead@redhat.com)
- Fixing checkstyle. (mstead@redhat.com)
- TODO/FIXME cleanup. (alikins@redhat.com)
- Cleanup BaseOstreeKeyFileTest.cfgfile_data (alikins@redhat.com)
- Remove unused model.OstreeRepo (alikins@redhat.com)
- Use python-rhsm's new EntCert.key_path() (alikins@redhat.com)
- Add specific exception for refspec parse error (alikins@redhat.com)
- stylish cleanups (alikins@redhat.com)
- Add test cases for OstreeContents (alikins@redhat.com)
- Remove fixed FIXME. (alikins@redhat.com)
- Add section name to exception reading remote name. (alikins@redhat.com)
- Remove unused origin/refspec from report. (alikins@redhat.com)
- repr and report format cleanups. (alikins@redhat.com)
- Save needed ostree remote info to config file. (alikins@redhat.com)
- Mock an ent cert associated with a content. (alikins@redhat.com)
- Start passing along ent cert ssl info to ostree (alikins@redhat.com)
- Fix mismerge for OstreeContents usage (alikins@redhat.com)
- call get_path() to get path string on deploy (alikins@redhat.com)
- Remove done TODO (map gpgkey->gpg-verify) (alikins@redhat.com)
- _get_deployed_origin returns None if not a ostree install
  (alikins@redhat.com)
- Fix missed return in gi_wrapper. (dgoodwin@redhat.com)
- Rename poor choice of gi.py script. (dgoodwin@redhat.com)
- Only replace origin remote if it matches first portion of ref.
  (dgoodwin@redhat.com)
- Test subprocess error calling pygobject3 script, log output.
  (dgoodwin@redhat.com)
- Start making OstreeContent resp for finding contents. (alikins@redhat.com)
- Add models.py to spec (alikins@redhat.com)
- Make models internal data attrs '_' (alikins@redhat.com)
- Add a static map_gpg to OstreeRemote (alikins@redhat.com)
- stylish cleanups (alikins@redhat.com)
- Remove 'api' module. (alikins@redhat.com)
- Add models module, for objects we pass to plugins (alikins@redhat.com)
- OSTree package depends on pygobject3-base. (dgoodwin@redhat.com)
- Move gi introspection code to separate script. (dgoodwin@redhat.com)
- Add some missing copyright notices. (dgoodwin@redhat.com)
- Remove inj from 'api' module. (alikins@redhat.com)
- Add more tests. (alikins@redhat.com)
- Remove per class repo_file_store_class (alikins@redhat.com)
- Package ostree plugin as a sub-package. (dgoodwin@redhat.com)
- Test cases for OstreeConfig and ..RepoFileWriter (alikins@redhat.com)
- When persisting a OstreeCore copy all items. (alikins@redhat.com)
- Default empty OstreeRemotes or OstreeCore (alikins@redhat.com)
- Fix test cases to look for ostree.config (alikins@redhat.com)
- Make OstreeConfig use OstreeConfigFileStore (alikins@redhat.com)
- Remove OstreeConfigUpdater (alikins@redhat.com)
- Complete happy path test for origin remote updating. (dgoodwin@redhat.com)
- Attempt to disambiguate use of repo_config_file variables.
  (dgoodwin@redhat.com)
- Beginning tests for ostree origin updating, refactor tempfiles in tests.
  (dgoodwin@redhat.com)
- Name changes (alikins@redhat.com)
- Add method to replace ostree remote in a refspec. (dgoodwin@redhat.com)
- Get some better reporting, albeit klugey. (alikins@redhat.com)
- Add some temp kluge, OstreeRemote's not immutable (alikins@redhat.com)
- Make OstreeRemote a dict (alikins@redhat.com)
- Simplify the config model a little. (alikins@redhat.com)
- s/PluginManagerRunner/PluginHookRunner (alikins@redhat.com)
- Stylish cleanups. (alikins@redhat.com)
- Add a runiter to the fixtures mock PluginManager (alikins@redhat.com)
- We still need the entdir refresh for 'attach'. (alikins@redhat.com)
- Use PluginManager.runiter for content actions. (alikins@redhat.com)
- Add a PluginManager.runiter() method. (alikins@redhat.com)
- Update plugin docs. (alikins@redhat.com)
- Add notes, comments, docstrings. (alikins@redhat.com)
- Get ostree repo config saving working-ish (alikins@redhat.com)
- Update some missed tests. (dgoodwin@redhat.com)
- Refactor to an update content plugin. (dgoodwin@redhat.com)
- Update makefile and spec for ostree plugin. (dgoodwin@redhat.com)
- Move ostree plugin support code to subscription-manager namespace.
  (dgoodwin@redhat.com)
- Add ostree/model.py for ostree related models. (alikins@redhat.com)
- More tests for ostree/repo_file (alikins@redhat.com)
- Add src/content_plugins to coverage (alikins@redhat.com)
- Use RhsmConfigParser to read repo config (alikins@redhat.com)
- More ostree impl tests. (alikins@redhat.com)
- Use the 'api' module when importing from plugins. (alikins@redhat.com)
- Start of test for 'api' module. (alikins@redhat.com)
- Add an api module with our "exported" symbols (alikins@redhat.com)
- Use regular config parser instead of pyxdg (alikins@redhat.com)
- Add start of tests for ostree repo action (alikins@redhat.com)
- Start ostree repo action class stubs (alikins@redhat.com)
- Start ostree implementation tests (alikins@redhat.com)
- Start adding ostree implementation (alikins@redhat.com)
- Add TODO about content_plugin installs (alikins@redhat.com)
- Move OstreeContentActionInvoker to it's own module (alikins@redhat.com)
- Remove unneeded #!/usr/bin/python (alikins@redhat.com)
- Make ostree content action loaded from plugins. (alikins@redhat.com)
- Log exceptions from trying to load plugins. (alikins@redhat.com)
- Add ostree_content plugin entry point (alikins@redhat.com)
- HACK: install ostree content plugin in site-packages (alikins@redhat.com)
- Add content_plugins dir,and ostree content plugins (alikins@redhat.com)
- Remove sample yum_content plugin (alikins@redhat.com)
- Hit ContentActionClient for some test coverage. (alikins@redhat.com)
- Add test for ContentActionPluginConduit (alikins@redhat.com)
- entcertlib.repo_hook can be content type agnostic (alikins@redhat.com)
- Replace odd usage of 'repolib' name. (alikins@redhat.com)
- Load content actions from plugin class search (alikins@redhat.com)
- Add a dummy yum_content plugin for testing (alikins@redhat.com)
- Add ContentActionPluginConduit plugin. (alikins@redhat.com)
- Add ostree_action_invoker (ostree repo action) (alikins@redhat.com)
- Add ContentActionClient (alikins@redhat.com)
- 1104158: Version command needs better explanation for content
  (wpoteat@redhat.com)

* Mon Jun 16 2014 Devan Goodwin <dgoodwin@rm-rf.ca> 1.12.2-1
- 1070585: GUI no longer locks on connection test. Adds cancel button.
  (csnyder@redhat.com)
- Disable CLI if we are running inside a container. (dgoodwin@redhat.com)
- Don't encourage registration in yum plugin if we have ents but no identity.
  (dgoodwin@redhat.com)
- Allow yum plugin to generate redhat.repo when unregistered.
  (dgoodwin@redhat.com)
- Rev zanata branch to 1.12.X (alikins@redhat.com)
- 1030638: Changes default resolution values in mainwindow.glade to 800x600.
  (csnyder@redhat.com)
- 1086377: Next system check-in not displaying in RHEL 5.11
  (wpoteat@redhat.com)
- Fix plugin config so conduit conf methods work. (alikins@redhat.com)
- 1058380: Subscripton Manager plugin reporting Subscription Management when
  RHN is in use (wpoteat@redhat.com)
- Add support for sphinx doc generation. (alikins@redhat.com)

* Thu Jun 05 2014 jesus m. rodriguez <jesusr@redhat.com> 1.12.1-1
- bump version to 1.12 (jesusr@redhat.com)
- Support getting release versions via API call (mstead@redhat.com)
- 855050: set default fallback window icon (ckozak@redhat.com)
- refresh ent_dir after adding/deleting certs (ckozak@redhat.com)
- 1035440: Don't rewrite redhat.repo unless it has changed (ckozak@redhat.com)
- 1097536: match-installed filter was incorrectly removed. (wpoteat@redhat.com)
- 1092754: 1094879: Remove install-num-migrate-to-rhsm tool (ckozak@redhat.com)

* Mon May 26 2014 Devan Goodwin <dgoodwin@rm-rf.ca> 1.11.7-1
- update existing repos with non-default overrides (ckozak@redhat.com)
- correct repos --list behavior (ckozak@redhat.com)
- Cache overrides when RepoFile is written (ckozak@redhat.com)
- 1098891: Apply overrides to mutable properties (ckozak@redhat.com)
- 1076359; Removes the extra l from --remove all (csnyder@redhat.com)
- 1098891: Update repos, persisting local settings when possible
  (ckozak@redhat.com)
- 1094617: Status line reporting for installed products uses incorrect date
  (wpoteat@redhat.com)
- 1097208: 1097703: Fix rhsmcertd-worker daemon (ckozak@redhat.com)
- 1086301: Fix product id product version compare (alikins@redhat.com)
- 1096777: Bad URI for remove by serial (wpoteat@redhat.com)
- 1095938: re-add at-spi locator in repos window (ckozak@redhat.com)
- 1094492: Consumer name length issues in certificate (wpoteat@redhat.com)
- Fix yum subman plugin RepoActionInvoker error. (alikins@redhat.com)
- Overrides had no "cp", the connection was named uep (ckozak@redhat.com)

* Thu May 01 2014 Alex Wood <awood@redhat.com> 1.11.6-1
- s/certmgr/action_client in spec (alikins@redhat.com)

* Thu May 01 2014 Alex Wood <awood@redhat.com> 1.11.5-1
- Removing CVS properties since CVS is dead. (awood@redhat.com)
- CertSorter syncs installed prods before super init. (alikins@redhat.com)
- Add more entcertlib class and method docs. (alikins@redhat.com)
- Reorder methods in roughly exec order (alikins@redhat.com)
- entcertlib docstring cleanup (alikins@redhat.com)
- TestDataLib -> TestBaseActionInvoker (alikins@redhat.com)
- repolib.RepoUpdateAction ->RepoUpdateActionCommand (alikins@redhat.com)
- repolib.RepoLib -> RepoActionInvoker (alikins@redhat.com)
- InstalledProductsLib -> InstalledProductsActionInvoker (alikins@redhat.com)
- IdentityCertLib -> IdentityCertActionInvoker (alikins@redhat.com)
- healiblib.HealingLib -> HealingActionInvoker (alikins@redhat.com)
- FactAction -> FactsActionCommand (alikins@redhat.com)
- FactActionReport -> FactsActionReport (alikins@redhat.com)
- FactLib -> FactsActionInvoker (alikins@redhat.com)
- entcertlib.EntCertLib -> EntCertActionInvoker (alikins@redhat.com)
- certlib.DataLib -> certlib.BaseActionInvoker (alikins@redhat.com)
- rename certmgr.py to action_client (alikins@redhat.com)
- Rename CertManager to ActionClient (alikins@redhat.com)
- Rename CertManager to CertActionClient (alikins@redhat.com)
- Update docstrings. (alikins@redhat.com)
- Remove no longer used old_install. (alikins@redhat.com)
- Add entcertlib docs (alikins@redhat.com)
- update copyright info (alikins@redhat.com)
- s/entdir/ent_dir since we use that slightly more (alikins@redhat.com)
- factsgui identity now injected at the last minute (alikins@redhat.com)
- SubManFixture's mock identity now NonCallable (alikins@redhat.com)
- test_async does not need to mock Facts (alikins@redhat.com)
- Store default inject stub Facts on SubManFixture (alikins@redhat.com)
- Remove unneeded Facts() init. (alikins@redhat.com)
- Replace Facts() with injected facts in managercli (alikins@redhat.com)
- Start replacing use of Facts() with inj'ed facts (alikins@redhat.com)
- Stop passing facts to ReleaseBackend. (alikins@redhat.com)
- Make repolib use inject ent_dir/prod_dir (alikins@redhat.com)
- Make cp_provider manage ContentConnection (alikins@redhat.com)
- Make ReleaseBackend use inj'ed ent/prod dirs (alikins@redhat.com)
- split migrates basic/consumer connection methods (alikins@redhat.com)
- migrate.py now uses inj'ed CP_PROVIDER (alikins@redhat.com)
- ReleaseBackend doesn't need a uep, remove it. (alikins@redhat.com)
- Stop passing a uep into CertManager and friends. (alikins@redhat.com)
- Don't pass cp to RepoLib from cli, use inj (alikins@redhat.com)
- update Overrides to use inject uep (alikins@redhat.com)
- Split IdentityCertLib into Lib+Action (alikins@redhat.com)
- Use the mock cp_provider inject with the fixture (alikins@redhat.com)
- certlib.DataLib doesn't need a uep now (alikins@redhat.com)
- Fix testcase to use injected uep (alikins@redhat.com)
- Use inj'ed UEP in healinglib (alikins@redhat.com)
- Use inj'ed UEP in repolib (alikins@redhat.com)
- Use inj'ed UEP in packageprofilelib (alikins@redhat.com)
- Use inject uep in installedproductslib (alikins@redhat.com)
- Remove unneeded mock Facts in test_certmgr (alikins@redhat.com)
- Make certmgr let FactLib use inj uep (alikins@redhat.com)
- Make FactActionReport use inj'ed UEP (alikins@redhat.com)
- Start letting EntCertLib use injected UEP (alikins@redhat.com)
- Move entcertlib to use inj'ed cp_proivder (alikins@redhat.com)
- Remove now wrong comment (alikins@redhat.com)
- Remove late import of repolib (alikins@redhat.com)
- Remove incorrect docstrings (alikins@redhat.com)
- Remove initial entcertlib invocation (alikins@redhat.com)
- Don't pass in a facts object, inject it (alikins@redhat.com)
- We don't use the passed in entdir, don't pass it (alikins@redhat.com)
- Handle ActionReport lists having None (alikins@redhat.com)
- Remove commented out code (alikins@redhat.com)
- Fix up for now, but need to remove these tests (alikins@redhat.com)
- certdata merge cleanups (alikins@redhat.com)
- merge cleanups (alikins@redhat.com)
- Add new files to spec (alikins@redhat.com)
- stylish cleanups (alikins@redhat.com)
- Use injected identity instead of consumer object (alikins@redhat.com)
- Update to use Caputure() instead of MockStdout (alikins@redhat.com)
- Fix v1 cert exp cert output for catcert tests (alikins@redhat.com)
- self.installed is a property now, fix references (alikins@redhat.com)
- merge cleanups (alikins@redhat.com)
- make stylish cleanups (alikins@redhat.com)
- Update repolib tests for certlib refactor (alikins@redhat.com)
- Repo/override cli tests use injected identity (alikins@redhat.com)
- Update Repos and overrides for injected identity (alikins@redhat.com)
- Update RepoLib to use new DataLib init (alikins@redhat.com)
- Fix mismerge and merge cleanups (alikins@redhat.com)
- Stylish cleanups, mostly no longer used imports (alikins@redhat.com)
- Remove unused ProductCertRepo bits (alikins@redhat.com)
- Keep certmgr update_reports as a instance variable (alikins@redhat.com)
- Remove certlib.ConsumerIdentity. (alikins@redhat.com)
- Move firstboot to use injected identity. (alikins@redhat.com)
- Move 'subscription-manager' yum plugin to inj (alikins@redhat.com)
- Remove unused ConsumerIdentity from test_unreg (alikins@redhat.com)
- Using injection in migration for prod_dir/identity (alikins@redhat.com)
- Remove _get_consumer_id from EntUpdateAction (alikins@redhat.com)
- Move old test_certlib to test_entcertlib (alikins@redhat.com)
- Fix fetch_certificates for entcert Report (alikins@redhat.com)
- Add some comments about id error logging (alikins@redhat.com)
- Add a certmgr.UnregisterCertMgr class (alikins@redhat.com)
- Add a RepoActionReport formatter (alikins@redhat.com)
- Add a RepoActionReport (alikins@redhat.com)
- More injected id, clean check_registration use (alikins@redhat.com)
- Test fixes and merge/rebase cleanup (alikins@redhat.com)
- Make string equals show expected/actual (alikins@redhat.com)
- identitycertlib now uses injected identity (alikins@redhat.com)
- certmgr tests were hitting real rpmdb (alikins@redhat.com)
- PackageProfileManager/InstalledProductsManager inj (alikins@redhat.com)
- Move PackageProfileLib and InstalledProductsLib (alikins@redhat.com)
- Make rhsm_d use injection consumer identity (alikins@redhat.com)
- Convert test_async to use SubManFixture (alikins@redhat.com)
- test_certmgr calls uep.getRelease, so mock it (alikins@redhat.com)
- Use injected consumer identity in firstboot (alikins@redhat.com)
- Use injected consume identity in factlib (alikins@redhat.com)
- Use ConsumerIdentity from identity not certlib (alikins@redhat.com)
- Fix self.exceptions reference (alikins@redhat.com)
- _valid_consumer to _inject_mock_valid_consumer (alikins@redhat.com)
- Move _[in]valid_consumer to test/fixture.py (alikins@redhat.com)
- Use injected Identity in repolib (alikins@redhat.com)
- Remove  certlib.ConsumerIdentity from managerlib (alikins@redhat.com)
- Inject identity in utils for version check (alikins@redhat.com)
- Give a name to Mock()s created in test/fixture (alikins@redhat.com)
- Re add the new slimmer fitter certlib.py (alikins@redhat.com)
- Make entcertlib uses injected identity (alikins@redhat.com)
- Split certlib into entcertlib and certlib (alikins@redhat.com)
- Make IdentityCertLib use inj IDENTITY (alikins@redhat.com)
- Move IdentityCertLib to identitycertlib.py (alikins@redhat.com)
- Split Healing* into healinglib.py (alikins@redhat.com)
- repolib.UpdateAction is now RepoUpdateAction (alikins@redhat.com)
- Checkout idcertlib._status from it's report (alikins@redhat.com)
- Inject an ActionLock, and a Facts class. (alikins@redhat.com)
- Add ActionReports, certlib cleanup, lock cleanup (alikins@redhat.com)
- The Action subclass is unneeded now. (alikins@redhat.com)
- CertManager split CertManager/HealingCertManager (alikins@redhat.com)
- HealingAction just uses an EntCertUpdateReport atm (alikins@redhat.com)
- reAction()'ify repolib, add RepoReport (alikins@redhat.com)
- reAction()'ify Factlib, add FactUpdateReport (alikins@redhat.com)
- certmgr expects a ActionReport from Action.perform (alikins@redhat.com)
- Rename CertLib->EntCertLib (alikins@redhat.com)
- Split UpdateReport into base class and sub classes (alikins@redhat.com)
- Create UpdateReport in Certlib.CertLib and pass it (alikins@redhat.com)
- Start refactoring certlib (alikins@redhat.com)
- Add product certs with os_name in certdata (alikins@redhat.com)
- Add ProductIdRepoMap as core of ProductDatabase (alikins@redhat.com)
- Add a DefaultDict (defaultdict with pretty print) (alikins@redhat.com)

* Mon Apr 28 2014 ckozak <ckozak@redhat.com> 1.11.4-1
- Move atspi locator to correct element (ckozak@redhat.com)
- 1090560: readd locator to the all subs view (ckozak@redhat.com)
- test_cert_sorter could fail based on test order (alikins@redhat.com)
- 1058383: widgets are added and removed dynamically (ckozak@redhat.com)

* Thu Apr 10 2014 Alex Wood <awood@redhat.com> 1.11.3-1
- Cleanup entbranding tests names. (alikins@redhat.com)
- Test cases for empty,none,not set brand type/name (alikins@redhat.com)
- Use a real certificate2.Product in tests cases. (alikins@redhat.com)
- Latest strings from zanata (alikins@redhat.com)

* Thu Mar 20 2014 Alex Wood <awood@redhat.com> 1.11.2-1
- Use the new Product.brand_name for brand_name (alikins@redhat.com)
- 865702: Dont render exc messages with bogus markup (alikins@redhat.com)
- 1070908: Don't count cpus without topo for lpar (alikins@redhat.com)
- 1075167: Avoid using injected values in migrate-classic-to-rhsm
  (ckozak@redhat.com)
- 1074568: Use our translations in optparser (ckozak@redhat.com)
- Man page spelling corrections (wpoteat@redhat.com)
- 1070737: correct config section for ca_cert_dir (ckozak@redhat.com)

* Thu Feb 27 2014 Alex Wood <awood@redhat.com> 1.11.1-1
- 1021069: Add reference to network usage info. (alikins@redhat.com)
- latest strings from zanata 1.11.X branch (alikins@redhat.com)
- 1061923: Remove trailing period from privacy URL (wpoteat@redhat.com)
- 1039913: rhsm-debug updates and fixes (alikins@redhat.com)
- 1061407: don't allow some translations (ckozak@redhat.com)
- 1055664: rhsm-debug now follows more config paths (alikins@redhat.com)
- 1038242: add anaconda.pid check before chroot (alikins@redhat.com)
- 1035115: Update product id certs (alikins@redhat.com)
- 864195: New output line for subscribe --auto if it can't cover all products
  (wpoteat@redhat.com)
- 1060727: Changes to rhsm-debug for sos report (wpoteat@redhat.com)
- 1044596: Don't match beta product tags for release (alikins@redhat.com)
- 851325: Tweak activation key checkbox to left (alikins@redhat.com)
- Use systemd RPM macros to make life easier. (awood@redhat.com)
- 958016: use rpm %%{optflags} and _hardended_build (alikins@redhat.com)

* Tue Feb 11 2014 ckozak <ckozak@redhat.com> 1.10.14-1
- Use glob for finding entitlement certs to remove. (dgoodwin@redhat.com)
- Make sure entitlement cert directory exists before we clean it out.
  (dgoodwin@redhat.com)
- safer default args in AsyncWidgetUpdater (ckozak@redhat.com)
- use enumerate instead of confusing myself (ckozak@redhat.com)
- Pull in latest strings from zanata (bkearney@redhat.com)
- make sure entitlement has a pool before reading it (ckozak@redhat.com)
- quickly load preferences (ckozak@redhat.com)
- 1061937: preference changes occur in the background (ckozak@redhat.com)
- use existing signals (ckozak@redhat.com)
- simplify preferences window (ckozak@redhat.com)
- Fix test failure if run on system that is registered. (dgoodwin@redhat.com)
- 1061393: Don't allow subscription-manager string to be translated
  (ckozak@redhat.com)
- 1016427: On string was missed from the extraction (bkearney@redhat.com)
- 1058495: productid yum errors on yum remove (alikins@redhat.com)
- 1026501: Preserve PKI directories and have rpm own them.
  (dgoodwin@redhat.com)
- 1058374: Fix crash on exception in managergui._show_buttons
  (ckozak@redhat.com)

* Mon Feb 03 2014 ckozak <ckozak@redhat.com> 1.10.13-1
- 1060917: catch exception thrown in firstboot (ckozak@redhat.com)
- Extract the latest strings (bkearney@redhat.com)
- 995121: require gnome-icon-theme for calendar icon (alikins@redhat.com)

* Mon Feb 03 2014 ckozak <ckozak@redhat.com> 1.10.12-1
- added testing for the pooltype cache (ckozak@redhat.com)
- 961003: Stricter matches for rhel product tags (alikins@redhat.com)
- 1059809: Cache pool types to avoid unnecessary api calls (ckozak@redhat.com)
- 1059809 Improve attach and remove performance add progress bar
  (ckozak@redhat.com)
- 908869: Fix the mis-transated options in pt-BR (bkearney@redhat.com)
- 1044596: handle http,socket,ssl fetching release (alikins@redhat.com)
- dont always print exception message (ckozak@redhat.com)
- 1044596: Make release listing handle empty data (alikins@redhat.com)
- 1020423: update help messages (jesusr@redhat.com)
- Fix incorrect patching. (awood@redhat.com)
- Mock ProductDatabase so tests can run without a productid.js file
  (awood@redhat.com)
- 825388: Properly wrap text when reaching dialog limit (mstead@redhat.com)
- 1021443: display Consumer deleted message (jesusr@redhat.com)
- Altering titles per mreid conversation. (wpoteat@redhat.com)
- 1039736: Fix missed reference to CloudForms in tooltip. (dgoodwin@redhat.com)
- Fix ta_IN translation problem. (dgoodwin@redhat.com)
- Lock timezone to EST5EDT in timezone tests. (awood@redhat.com)
- 1005329: add at-spi locator to the SLA selection table (ckozak@redhat.com)
- 1039914: Update the rhsm-debug man page (bkearney@redhat.com)
- 874169: Fix label alignment in progress UI (mstead@redhat.com)
- 1020361: Replace the use of the term Valid with Current in the status command
  (bkearney@redhat.com)
- 1028596: Add the repo-override command to the subscription-manager man page
  (bkearney@redhat.com)
- 1020522: Update the man page for subscription-manager with new list options
  (bkearney@redhat.com)
- Pull in the latest strings from zanata. (bkearney@redhat.com)
- 1057719: adding a small section on deprecated commands (dlackey@redhat.com)
- 1017354: remove msg printed to stderr via yum (alikins@redhat.com)
- 857147: Auto-subscribe window has a confusing name (wpoteat@redhat.com)
- Use dateutil.tz instead of pytz. (awood@redhat.com)
- 883486: The local time's start/end dates rendered in the list
  --available/--consumed incorrect (wpoteat@redhat.com)
- 1049037: Add conditional requires on migration data package.
  (awood@redhat.com)
- 973938: correctly handle SIGPIPE in rct (ckozak@redhat.com)
- 878089: Add line wrapping when listing subscription-manager modules
  (ckozak@redhat.com)
- 1017354: Ensure all message go to stdout, not stderr (bkearney@redhat.com)
- 851325: Anchor choose server "default" button beside the text box.
  (dgoodwin@redhat.com)
- 1039739: Add 96x96 and 256x256 icons (bkearney@redhat.com)
- 873967: Move choose server tooltips closer to the elements they assist with.
  (dgoodwin@redhat.com)
- 1044686: Make serverurl parse error detailed again (alikins@redhat.com)

* Wed Jan 22 2014 ckozak <ckozak@redhat.com> 1.10.11-1
- 1018807: Ensure virt facts are a single line (bkearney@redhat.com)
- 1007580: Print blank spaces if there is no contract number on the list
  command (bkearney@redhat.com)
- Fedora 18 is at end of life. (awood@redhat.com)
- Updated translations. (dgoodwin@redhat.com)
- 104338: add default dest dir to rhsm-debug help (alikins@redhat.com)
- 1042897: add proxy info to rhsm-debug completion (alikins@redhat.com)
- 914833: rct cat-cert output reports an Order: Subscription: field.
  (wpoteat@redhat.com)
- 1052297: delay import of site module (ckozak@redhat.com)
- set default encoding to utf-8 in rhsm-debug and migrate scripts
  (ckozak@redhat.com)
- 1048325: Set default encoding to utf-8 when running the rct script
  (ckozak@redhat.com)
- 1050850: re-evaluate system facts when checking for updates
  (ckozak@redhat.com)
- Some refactoring of rhsm-debug (alikins@redhat.com)
- Additional improvements to rhsm-debug (wpoteat@redhat.com)

* Mon Jan 06 2014 ckozak <ckozak@redhat.com> 1.10.10-1
- 1039736: Modify the remote server string to reference Satellite instead of
  CloudForms (bkearney@redhat.com)
- 916666: Change method of service detection (wpoteat@redhat.com)
- Correct at-spi name for subscription type text (ckozak@redhat.com)

* Tue Dec 17 2013 ckozak <ckozak@redhat.com> 1.10.9-1
- Check for RHSM_DISPLAY before loading any modules. (alikins@redhat.com)
- 1034429: Fix stacktrace in logs on unregister. (dgoodwin@redhat.com)
- add ServerUrlParseException strings to mapper (jesusr@redhat.com)
- 1040167: Update installed products properly (ckozak@redhat.com)
- Added atspi locator for overall status (ckozak@redhat.com)
- ExceptionMapper will now traverse object graph looking for message
  (mstead@redhat.com)
- Convert tests on stderr to use Capture context manager. (awood@redhat.com)
- Have Capture grab both stdout and stderr. (awood@redhat.com)
- Updated for readability (ckozak@redhat.com)
- replace file monitors with a single monitor (ckozak@redhat.com)
- Rename capture context manager and use new-style classes. (awood@redhat.com)
- Correct Makefile for RHEL 5. (awood@redhat.com)
- 1030604: print to stdout instead of stderr for consistency
  (mstead@redhat.com)
- display pool type in cli and gui (ckozak@redhat.com)
- 1031008: Properly handle exceptions when checking compliance
  (mstead@redhat.com)
- Change the capture() context manager to tee output. (awood@redhat.com)
- Remove mock stdout. Nosetest captures stdout by default. (awood@redhat.com)
- respect http(s)_proxy env variable for proxy information (jesusr@redhat.com)
- Created ExceptionMapper to allow sharing exception messages
  (mstead@redhat.com)

* Fri Dec 06 2013 ckozak <ckozak@redhat.com> 1.10.8-1
- 1030604: Handle 400 code for add override (mstead@redhat.com)
- Use backed to ensure a refreshed Overrides object (mstead@redhat.com)
- 1034574: Alternate message based on why no repos exist in GUI
  (mstead@redhat.com)
- 1034396: No longer require entitlements to run repo-override command
  (mstead@redhat.com)
- 1033741: Refresh Overrides CP connection when dialog is shown
  (mstead@redhat.com)
- 1033690: Updated repo-overrides not supported message (mstead@redhat.com)
- 1034649: Only allow repolib to update override cache if supported by the
  server (mstead@redhat.com)
- 1032673: Warn on add override if repo doesn't exist (mstead@redhat.com)
- 1030996: Fixed usage text for repo-override add/remove options
  (mstead@redhat.com)
- 1032243: Updated the redhat.repo warning (mstead@redhat.com)
- Use local ent certs to list attached pools (ckozak@redhat.com)
- 1021013: Change wording on firstboot address screen (alikins@redhat.com)
- 1020539: Show proxy info if no RHN in firstboot (alikins@redhat.com)
- Make zip file of consumer information for debugging (wpoteat@redhat.com)

* Thu Nov 14 2013 ckozak <ckozak@redhat.com> 1.10.7-1
- 998033: Handle Unauthorized/Forbidden exceptions in CLI/GUI
  (mstead@redhat.com)
- Remove unnecessary network calls after clean command (ckozak@redhat.com)
- Bumping the python-rhsm required version (mstead@redhat.com)
- Latest translations. (awood@redhat.com)
- Introduced an Override model object to OverrideLib (mstead@redhat.com)
- Use injected Identity instead of ConsumerIdentity in repolib
  (mstead@redhat.com)
- Catch ValueError when determining boolean value (mstead@redhat.com)
- Use a simplier method to compare two lists of dictionaries.
  (awood@redhat.com)
- Hide item when server does not support overrides. (mstead@redhat.com)
- Show message instead of repo table when no repos exist. (mstead@redhat.com)
- Made Repository Details resemble Subscription Details (mstead@redhat.com)
- Created an overrides module (mstead@redhat.com)
- Created Repository Management Dialog (mstead@redhat.com)
- Add 'repo-override' command to alter content repositories server-side.
  (awood@redhat.com)

* Thu Nov 07 2013 ckozak <ckozak@redhat.com> 1.10.6-1
- 985502: Use yum.i18n utf8_width function for string length in CLI
  (ckozak@redhat.com)
- 916666: Displayed 'Next System Check-In' is inaccuarate (wpoteat@redhat.com)
- Change wording for identity in CLI command. (dgoodwin@redhat.com)
- 1019753: Stop including a fake consumer UUID fact. (dgoodwin@redhat.com)
- 1022198: Display highest suggested quantity in contract selection
  (ckozak@redhat.com)
- Hook up the 'why register' dialog from old rhn-client-tools.
  (dgoodwin@redhat.com)
- Add screen to describe and skip registration in Fedora/EL7 firstboot.
  (dgoodwin@redhat.com)
- Fix firstboot on Fedora 19. (dgoodwin@redhat.com)
- Report distribution.version.modifier fact. ex 'beta' (ckozak@redhat.com)
- Center filter dialog on parent window when opened (mstead@redhat.com)
- Sort owner list in org selection screen (mstead@redhat.com)
- 1004318: Bash completion for rct was not handing options and file lists
  correctly. (bkearney@redhat.com)
- 1023166: Strip leading and trailing whitespaces from all usernames and
  passwords provided on the cli (bkearney@redhat.com)
- 963579: Stop hiding the Library environment. (dgoodwin@redhat.com)
- Fix layout issues with select sla screen in firstboot. (alikins@redhat.com)
- Fix the layout for "Confirm Subscriptions" screen. (alikins@redhat.com)

* Fri Oct 25 2013 ckozak <ckozak@redhat.com> 1.10.5-1
- 1021581: account/contract display nothing when no data exists
  (ckozak@redhat.com)
- Swap heading of selectsla/confirmsubs widgets. (alikins@redhat.com)
- 1006748: replace simplejson with 'ourjson' (alikins@redhat.com)

* Thu Oct 17 2013 ckozak <ckozak@redhat.com> 1.10.4-1
- 1017351: ignore dbus failures on show_window (alikins@redhat.com)
- 1016643: Fix firstboot issues with new firstboot. (alikins@redhat.com)
- 1005420: adding --ondate to manpage (dlackey@redhat.com.com)
- 1007580: Add contract number to the output of list --available
  (bkearney@redhat.com)
- 1017299: handle dmidecode module not installed (alikins@redhat.com)
- 846331: Add tooltips to the filters page (bkearney@redhat.com)
- 1015553: fix help message for no-overlap. display usage requirement
  (ckozak@redhat.com)

* Wed Oct 02 2013 ckozak <ckozak@redhat.com> 1.10.3-1
- Latest strings from zanata. (alikins@redhat.com)
- Latest string catalog. (alikins@redhat.com)
- point at the zanata 1.10.x version/branch (alikins@redhat.com)
- Run 'make update-po' on translations. (awood@redhat.com)
- Latest translations from Zanata. (awood@redhat.com)
- Merge pull request #782 from candlepin/ckozak/environment_completion
  (alikins@redhat.com)
- Merge pull request #776 from candlepin/alikins/1008462_log_virt_what
  (c4kofony@gmail.com)
- 1011712: add missing environments completion (ckozak@redhat.com)
- Merge pull request #773 from candlepin/ckozak/match_gui_filters
  (alikins@redhat.com)
- Merge pull request #787 from candlepin/awood/1006985-abort-migration
  (alikins@redhat.com)
- Use all keywords args for call to get_avail_ents (alikins@redhat.com)
- Add 'providedProducts' to test pool (alikins@redhat.com)
- stylish cleanups (alikins@redhat.com)
- removed subscribed filter, added testing (ckozak@redhat.com)
- Add some tests cases for managerlib.get_avail_ents (alikins@redhat.com)
- fix wrong index in get_filtered_pools_list (ckozak@redhat.com)
- remove unused args, remove unnecessary idcert read (ckozak@redhat.com)
- add completion for new CLI filters (ckozak@redhat.com)
- 654501: add some filtering to list available (ckozak@redhat.com)
- Merge pull request #765 from candlepin/alikins/redhataccount
  (awood@redhat.com)
- Move capture() context manager to fixtures.py (awood@redhat.com)
- Merge pull request #786 from candlepin/ckozak/cli_list_provided
  (alikins@redhat.com)
- 1006985: Abort migration when we detect different certs with the same ID.
  (awood@redhat.com)
- Merge pull request #781 from candlepin/ckozak/cat_cert_unlimited
  (alikins@redhat.com)
- 996993: add provided to list available (ckozak@redhat.com)
- Merge pull request #784 from candlepin/ckozak/gui_unentitled_string
  (alikins@redhat.com)
- 1012501: Correct number of entitled products with expired ents
  (ckozak@redhat.com)
- 1012566: rhsmd cron job 700 (ckozak@redhat.com)
- 1011703: Do not allow selection on listview (mstead@redhat.com)
- Merge pull request #779 from candlepin/alikins/flex_branding3
  (c4kofony@gmail.com)
- 1011961: -1 quantity is printed as unlimited (ckozak@redhat.com)
- Merge pull request #774 from candlepin/ckozak/fix_gui_completion
  (alikins@redhat.com)
- Make certlib repo and brand updating similar. (alikins@redhat.com)
- 1004385: remove some gtk help options (ckozak@redhat.com)
- Make BrandingInstaller run every cert install/rm (alikins@redhat.com)
- Merge pull request #778 from candlepin/ckozak/update_repolib_attach
  (alikins@redhat.com)
- keep repolib in certmgr (ckozak@redhat.com)
- 1011234: no service level displays empty string (ckozak@redhat.com)
- 1008016: update repos on certlib change (ckozak@redhat.com)
- fix traceback when poolstash is empty (ckozak@redhat.com)
- 1008462: log more virt-what output (alikins@redhat.com)
- 1008462: Log detected virt info as we detect it. (alikins@redhat.com)
- 1004341: gui completion no longer resets (ckozak@redhat.com)
- Merge pull request #761 from candlepin/ckozak/overlap_filter_ondate
  (alikins@redhat.com)
- Refactor credentials gathering. (awood@redhat.com)
- Merge pull request #771 from candlepin/alikins/cmd_name_logging
  (jmrodri@nc.rr.com)
- Merge pull request #769 from
  candlepin/ckozak/catch_exception_updating_installed (jmrodri@nc.rr.com)
- Merge remote branch 'origin/master' into alikins/redhataccount
  (awood@redhat.com)
- Merge pull request #768 from candlepin/ckozak/status_ondate_completion
  (jmrodri@nc.rr.com)
- Merge pull request #766 from candlepin/alikins/make_zanata
  (jmrodri@nc.rr.com)
- 973838: refresh redhat.repo after register (alikins@redhat.com)
- make default logger include sys.argv[0] (alikins@redhat.com)
- Merge pull request #770 from candlepin/mstead/add-virt-type-info
  (c4kofony@gmail.com)
- Add System Type to output of list --consumed (mstead@redhat.com)
- Add Type column to Confirm Subscription screen (mstead@redhat.com)
- 1008603: Catch and log connection error while updating installed products
  (ckozak@redhat.com)
- Merge pull request #767 from candlepin/ckozak/attach_suggested_quantity
  (wpoteat@redhat.com)
- 1004385: Add missing rhsm-icon debug options (ckozak@redhat.com)
- suggested quantity in list available (ckozak@redhat.com)
- Merge pull request #754 from candlepin/alikins/flex_branding2
  (c4kofony@gmail.com)
- 1001820: added ondate to completion (ckozak@redhat.com)
- cleanup comments (alikins@redhat.com)
- remove call on filter change, use None instead of now (ckozak@redhat.com)
- Adding autocomplete stuff for new migration script options.
  (awood@redhat.com)
- 767754: overlap filter ondate (ckozak@redhat.com)
- Add a 'make zanata' target that syncs zanata (alikins@redhat.com)
- Adding unit tests for new migration script options. (awood@redhat.com)
- Correct failing unit tests and add convenience method. (awood@redhat.com)
- Change brand attribute from 'os' to 'brand_type' (alikins@redhat.com)
- Make rct show branding info (alikins@redhat.com)
- Move to RHELBrandsInstaller by default. (alikins@redhat.com)
- Split RHEL specific brand install bits (alikins@redhat.com)
- Add a BrandsInstaller that handles multiple brands (alikins@redhat.com)
- Invert dependencies, and add RHEL specific impls. (alikins@redhat.com)
- Stylish cleanups. (alikins@redhat.com)
- Added new parameters to the script (tazimkolhar@gmail.com)
- clean up comments (alikins@redhat.com)
- More entbranding logging and testing. (alikins@redhat.com)
- Allow multi ents that provide identical branding (alikins@redhat.com)
- More entbranding test cases. (alikins@redhat.com)
- Add BrandPicker and Brand base class. (alikins@redhat.com)
- Add branding support to ent cert importer. (alikins@redhat.com)
- Update branding on cert sorter dir moniter event (alikins@redhat.com)
- Move all branded product logic to entbranding (alikins@redhat.com)
- make it more clear this is for RHEL branded ents (alikins@redhat.com)
- Add support for populating product branding info. (alikins@redhat.com)

* Thu Sep 12 2013 Alex Wood <awood@redhat.com> 1.10.2-1
- update translations from zanata (alikins@redhat.com)
- 1004893: update prods before compliance (ckozak@redhat.com)
- 1004908: Remove the rhn-setup-gnome dep even more. (alikins@redhat.com)
- 1004908: move rhn-setup-gnome requires to -gui subpackage
  (pbabinca@redhat.com)
- 1004385: rhsm icon completion fix (ckozak@redhat.com)
- 1004341: add gui completion (ckozak@redhat.com)
- 1001820: fix autocompletion (ckozak@redhat.com)
- rev min python version for "make stylish" to 2.6 (alikins@redhat.com)
- 994344: messaging for bad filetypes (ckozak@redhat.com)
- 995597: continue attaching if a pool cannot be found (ckozak@redhat.com)
- 1001169: fix pythonic empty string identity problems (ckozak@redhat.com)

* Thu Aug 22 2013 Alex Wood <awood@redhat.com> 1.10.1-1
- Adding Fedora 20 branch to releaser. (awood@redhat.com)
- Subscribe/unsubscribe mirror attach/remove tests (alikins@redhat.com)
- Revert "990195: remove subscribe options" (alikins@redhat.com)
- 994620: reword tooltip message (ckozak@redhat.com)
- 997935: stop making requests after unregister (ckozak@redhat.com)
- 997740: allow autoheal call more often (ckozak@redhat.com)
- Prevent name collision over the parent variable in RHEL 5 Firstboot.
  (awood@redhat.com)
- 997189: error is now a sys.exc_info() tuple. (awood@redhat.com)
- self._parent is not defined here. (awood@redhat.com)
- bump version and remove rhel-6.5 releaser (jesusr@redhat.com)
- Convert contract selection window to use a MappedListStore.
  (awood@redhat.com)
- Stripe rows whenever the My Subs or All Available tabs are shown.
  (awood@redhat.com)
- 991165: Refresh row striping after the TreeView is resorted.
  (awood@redhat.com)
- Remove unused background attribute in Installed Products tab.
  (awood@redhat.com)
- Set background color on progress bar renderer. (awood@redhat.com)
- No need to set a hint to true in glade then false in code. (awood@redhat.com)
- Remove duplicate import. (awood@redhat.com)
- Add a very simple "smoke" test script (alikins@redhat.com)
- 842402: Re-aligning Subscription Manager Gui (cschevia@redhat.com)

* Wed Aug 14 2013 jesus m. rodriguez <jesusr@redhat.com> 1.9.2-1
- 851321: Refresh/redraw tables after removing subscriptions (cschevia@redhat.com)
- 974587: allow certs with no content (ckozak@redhat.com)
- 977920, 983660: manpage updates (dlackey@redhat.com.com)
- 987579: Re-arranged preferences dialog (cschevia@redhat.com)
- 990195: remove subscribe options (ckozak@redhat.com)
- 991214: refresh ent dir, catch exception gracefully (ckozak@redhat.com)
- 991548: Display correct error message for registration failures.  (awood@redhat.com)
- 991580: add rhsmd debug to stdout (ckozak@redhat.com)
- 993202: fix default config, take advantage of rhsmconfig options (ckozak@redhat.com)
- 994266: list consumed shows expired bugs (ckozak@redhat.com)
- 994997: Fix Unknown is_guest during firstboot. (dgoodwin@redhat.com)
- Changed 'It is' to possessive 'Its' (cschevia@redhat.com)
- Remove unused WARNING_DAYS variable (ckozak@redhat.com)
- Bump python-rhsm requires to 1.9.1 for config changes. (dgoodwin@redhat.com)
- add ondate to status (ckozak@redhat.com)
- Fedora 17 is at end of life. (awood@redhat.com)

* Wed Jul 31 2013 Alex Wood <awood@redhat.com> 1.9.1-1
- latest translations from zanata (alikins@redhat.com)
- Preserve traceback when an exception is thrown from background thread.
  (awood@redhat.com)
- Remove logging of injection setup (alikins@redhat.com)
- 988411: more at-spi changes for QA (ckozak@redhat.com)
- 908521: Pull in the latest mr strings (bkearney@redhat.com)
- 928469: Pull in latest ml strings from zanata (bkearney@redhat.com)
- 927990: Pull in latest ta_IN strings from zanata (bkearney@redhat.com)
- 987579: Make clicking autoheal label work (cschevia@redhat.com)
- 988430, 988861: remove logging from write_cache to avoid segfault
  (ckozak@redhat.com)
- 966422: Do not hang firstboot if there is an exception during registration.
  (awood@redhat.com)
- 978329: catch IdentityCertException gracefully (ckozak@redhat.com)
- 988482: fix gtk warnings on gtk-2.10 (alikins@redhat.com)
- 988411: fixed at-spi locator name (ckozak@redhat.com)
- fixed dbus on rhel5 (ckozak@redhat.com)
- 987071: specify arch of librsvg dep (alikins@redhat.com)
- 987626: Remove PUTS while opening preferences dialog, fix related test
  (cschevia@redhat.com)
- 987551: correctly reconnect to rhsmd daemon (ckozak@redhat.com)
- 981611, 981565: fixed icon and text truncation (ckozak@redhat.com)
- rev zanata branch to 1.9.X (alikins@redhat.com)
- Rev master to 1.9.x (alikins@redhat.com)
- 968820: raise timeout exceptions for cli calls (alikins@redhat.com)
- 950892: add ents-nag-warning.png to docs install (alikins@redhat.com)
- add new file to spec (ckozak@redhat.com)
- 978466: fix missing socket info s390x/ppc64 (alikins@redhat.com)
- 985515: moved DbusIface to fix anaconda productId (ckozak@redhat.com)
- 983193: remove unused 'Virt Limit' cat-cert field (alikins@redhat.com)
- Correcting whitespace error. (awood@redhat.com)
- 986971: String Update: Quantity > Available (cschevia@redhat.com)
- 980724: allsubstab cleared on identity change, check redeem on register
  (ckozak@redhat.com)
- 921222: add 'status' to bash completion (alikins@redhat.com)
- 977580: Preferences dialog hide and show (cschevia@redhat.com)
- 977481: make proxy cli check require_connection (alikins@redhat.com)
- 977896: Fixes for Workstation/Desktop certs (alikins@redhat.com)
- Added comma to satisfy grammar rules (cschevia@redhat.com)
- added at-spi locator for autoheal checkbox (jmolet@redhat.com)
- 984203: Fix german translations (bkearney@redhat.com)
- 974587: Add more checks for no order portion being present
  (bkearney@redhat.com)
- 984206: Removed Spaces from String (cschevia@redhat.com)
- Remove releasers due to branching. (dgoodwin@redhat.com)
- 983670: Improved auto-attach description (cschevia@redhat.com)
- 982286: Adjusted markup removal (cschevia@redhat.com)
- 983250: 983281: certs check warning period (ckozak@redhat.com)
- Adding Fedora 19 Yum releasers. (awood@redhat.com)

* Wed Jul 10 2013 jesus m. rodriguez <jesusr@redhat.com> 1.8.13-1
- Latest translations from zanata. (dgoodwin@redhat.com)
- new strings (jesusr@redhat.com)

* Wed Jul 10 2013 jesus m. rodriguez <jesusr@redhat.com> 1.8.12-1
- 877331: Add --org and --environment options to migration script.  (awood@redhat.com)
- 915847: Clear old proxy settings if the --no-proxy option is used. (awood@redhat.com)
- 928401: Fixed translation issue in redeem dialog (cschevia@redhat.com)
- 974123: default behavior is help, no longer status (ckozak@redhat.com)
- 976689: Handle no xorg server, allow help (ckozak@redhat.com)
- 976848: 976851: thread cache write, limit disk reads, singleton
- 976865: dbus iface singleton for gui (ckozak@redhat.com)
- 976866: single instance of ProdDir and EntDir (ckozak@redhat.com)
- 976868: improve rhsmd logging (alikins@redhat.com)
- 976868: enable logging from /usr/libexec/rhsmd (alikins@redhat.com)
- 976924: empty service level and type (ckozak@redhat.com)
- 977481: added proxy options to status (ckozak@redhat.com)
- 977535: cli uses utf8 too (ckozak@redhat.com)
- 977851: 977321: Centralize CertSorter, drive updates, refresh properly
- 978322: fixed client deleting certs (ckozak@redhat.com)
- 979492: register auto-attach force recreates cert dirs (ckozak@redhat.com)
- 980209: removed injection calls from migration script (ckozak@redhat.com)
- 980640: include stacked ents in provided (ckozak@redhat.com)
- 981689: fix attach command (ckozak@redhat.com)
- 982286: Fixed empty dialog message (cschevia@redhat.com)
- latests strings from zanata and new keys.pot (alikins@redhat.com)
- Fixed Preferences dialog to be non-threaded (cschevia@redhat.com)
- updated spec to require python-rhsm v1.8.13-1 or greater (cschevia@redhat.com)
- Added auto-attach property in the preferences dialog (cschevia@redhat.com)
- Added autoheal command to subman CLI (cschevia@redhat.com)
- Add support for SUBMAN_DEBUG to log to stdout (alikins@redhat.com)
- remove logging of plugin args (alikins@redhat.com)
- Fixed auto-complete script for auto-attach command (cschevia@redhat.com)
* Thu Jun 20 2013 jesus m. rodriguez <jesusr@redhat.com> 1.8.11-1
- 844532: xen dom0 cpu topology lies, work around it (alikins@redhat.com)
- 854380: fix overlap filter (ckozak@redhat.com)
- 915847: Provide option to skip using proxy when connecting to RHSM.
- 921222: Fixed tab completion (cschevia@redhat.com)
- 922871: Call pre_product_id_install hook on product install (mstead@redhat.com)
- 924766: Show machine type when attaching 'virt only' subscriptions (wpoteat@redhat.com)
- 927340: added empty warning, block auth unless proxy enabled (ckozak@redhat.com)
- 928401: Fixed translation issue in redeem dialog (cschevia@redhat.com)
- 947485: System 'disconnected' if no cache and disconnected (ckozak@redhat.com)
- 947788: facts plugin can handle no 'facter' (alikins@redhat.com)
- 966137: stat-cert handles ent cert with no content (alikins@redhat.com)
- 972883: Add entries to productid.js during migration. (awood@redhat.com)
- 973938: Flush std out and catch errors to work around the broken pipe from the more command (bkearney@redhat.com)
- 974123: default behavior is help, no longer status (ckozak@redhat.com)
- 974587: Allow list --consumed to handle certificates with empty order sections (bkearney@redhat.com) (awood@redhat.com)
- 975164: 975186: fix certlib exception handling (ckozak@redhat.com)
- Pull PluginManager from dependency injection framework (mstead@redhat.com)
- Performance enhancements (ckozak@redhat.com)
- added cp_provider doc strings, modified test fixture (ckozak@redhat.com)
- Fix expand options so there is no border txt view (alikins@redhat.com)
- Make PluginManager lazy loading (mstead@redhat.com)

* Tue Jun 04 2013 jesus m. rodriguez <jesusr@redhat.com> 1.8.10-1
- 922825: pre_subscribe conduit now contains more data (mstead@redhat.com)
- 921222: Fixed subman auto-complete scripts (cschevia@redhat.com)
- 922806: Fix RHEL 5 firstboot issue with backButton. (dgoodwin@redhat.com)
- 960465: Subman disconnected when consumer cert is invalid (ckozak@redhat.com)
- 966747: handle a custom facts file being empty (alikins@redhat.com)
- 969280: Fix traceback on disconnected sub detach (ckozak@redhat.com)
- handle s390x's without vm info in sysinfo (alikins@redhat.com)

* Fri May 31 2013 jesus m. rodriguez <jesusr@redhat.com> 1.8.9-1
- 905136: added accessibily name for owner_label (jmolet@redhat.com)
- 928175: fixed status command after user deletion (ckozak@redhat.com)
- 950672: Added data for yellow. Added list view. (ckozak@redhat.com)
- 963796: Unified descriptions (cschevia@redhat.com)
- 966745: Correct typo in name of configuration value. (awood@redhat.com)
- 967863: Suggest package to install when mapping file is missing. (awood@redhat.com)
- 968364: show the issuer for certs in rct. (bkearney@redhat.com)
- 966262 for rct.8; 959563 for subscription-manager.8 (dlackey@redhat.com.com)
- Extract latest strings from code. (dgoodwin@redhat.com)
- close file objects deliberately (alikins@redhat.com)
- Use fnmatch to add wildcard support (bkearney@redhat.com)
- One more miss from my issuer/errata debacle (bkearney@redhat.com)
- Extend use of compliance status from cp (ckozak@redhat.com)
- Add s390 lpar specific socket counting (alikins@redhat.com)
- be extra paranoid and strip nul from /sys reads (alikins@redhat.com)
- use new cpu info method by default (alikins@redhat.com)
- Add a new method for calculating cpu sockets (alikins@redhat.com)
- Added reasons to Subscription Details (ckozak@redhat.com)
- Support enable and disable of all repos. (bkearney@redhat.com)

* Tue May 21 2013 jesus m. rodriguez <jesusr@redhat.com> 1.8.8-1
- Fix echo'ing of exit status or exception on exit (alikins@redhat.com)
- 962905: Fixing errors with quantity spinner. (awood@redhat.com)
- 961124: Allow rct dump-manifest to be called more than once (bkearney@redhat.com)
- 921249: Fix Unknown virt status being reported to server.  (dgoodwin@redhat.com)
- 905136: Make the accessability value unique (bkearney@redhat.com)
- 913635: typo (dlackey@redhat.com.com)
- 889582 (dlackey@redhat.com.com)
- 962520: require python-rhsm 1.8.11 for arches (alikins@redhat.com)
- 919706: Relax rhn-setup-gnome dependency. (dgoodwin@redhat.com)
- Add new expiring icon (bkearney@redhat.com)
- use os.linesep as imported (alikins@redhat.com)
- cleanup camelCase usage in various files (alikins@redhat.com)
- adding architecture data (ckozak@redhat.com)
- Default option is status (ckozak@redhat.com)
- changed list --status to status (ckozak@redhat.com)
- adding data to installed prods (ckozak@redhat.com)
- SORT ALL THE IMPORTS! (alikins@redhat.com)
- stylish cleanup (alikins@redhat.com)
- mock.patch ConsumerIdentity instead of monkey patch (alikins@redhat.com)

* Thu May 09 2013 jesus m. rodriguez <jesusr@redhat.com> 1.8.7-1
- 959563, 956298: for rhel 5.10 (dlackey@redhat.com.com)
- 905922: use get_int instead of get in order to consume the value as a
  booolean (bkearney@redhat.com)
- enhancements to tests (alikins@redhat.com)
- Update expected rct output for content arch info (alikins@redhat.com)
- let 'rct cat-cert' show arches info on content sets (alikins@redhat.com)
- Use the unknown icon when it is appropriate. (bkearney@redhat.com)
- Do not allow manual entry of numbers that aren't multiples of spinner
  increment. (awood@redhat.com)
- 959570: Subscription names were being mangled in the installed products page.
  (bkearney@redhat.com)
- 959124: Consistant system status between CLI and GUI (ckozak@redhat.com)
- re-added compatibility for old candlepin servers. (ckozak@redhat.com)
- 885130: Switch from using xmlrpclib to rhnlib's rpclib. (awood@redhat.com)
- 958827: fixed duplicate reasons from bundled subs, removed messages for valid
  products, refactoreed client-side reasons code (ckozak@redhat.com)
- 958775: correct info for future subscriptions (ckozak@redhat.com)
- Removing messages from compliant installed products caused by bad overconsumption (ckozak@redhat.com)
- Use server provided value to determine quantity increment. (awood@redhat.com)
- 957218: Bump system.certificate_version for cores support (mstead@redhat.com)
- 956285, 913635, 913628. still need to finalize output for 913628.  (dlackey@redhat.com.com)
- 955142: Display core limit in rct cat-cert tool (mstead@redhat.com)
- Warn when we detect we need a newer version of 'mock' (alikins@redhat.com)
- 924919: remove loging about isodate implementation (alikins@redhat.com)
- 957195: Pull in the latest or fix from zanata. (bkearney@redhat.com)
- Add the unkown icon (bkearney@redhat.com)
- Add reasons to list --installed and list --consumed.  Added list --status
  (ckozak@redhat.com)
- 908037: remove all ¶ characters from the ml.po file. Zanata was also updated
  (bkearney@redhat.com)
- 906552: Fixed mis translation of subscription-manager in pa.po and zh_CN.po.
  Zanata was also updated (bkearney@redhat.com)
- 908059: Fix a pt_BR translation which did not include the http portion of a
  url. Zanata is fixed as well (bkearney@redhat.com)
- Add F19, 5.10, 6.4 releasers. (dgoodwin@redhat.com)
- use "assert_string_equal" for multiline str asserts (alikins@redhat.com)
- add "assert_string_equals" that diffs multiline strings (alikins@redhat.com)

* Thu Apr 18 2013 Devan Goodwin <dgoodwin@rm-rf.ca> 1.8.6-1
- Latest translations. (dgoodwin@redhat.com)
- 903298: Fix a few more examples of Register to (bkearney@redhat.com)
- 878634: Fix the final three uses of id instead of ID (bkearney@redhat.com)
- Fix string formatting done outside of gettext _() (alikins@redhat.com)
- 950892: entity typo (dlackey@redhat.com.com)
- when no parameters are given, dump manifest uses current directory
  (ckozak@redhat.com)
- fixed zipfile creation in python 2.4 (ckozak@redhat.com)
- 919561: moving cat manifest into memory (ckozak@redhat.com)
- 914717: Fields taken from pool data. (wpoteat@redhat.com)
- 924919: stop log to stderr in isodata module (alikins@redhat.com)
- 919561: refactored some code into additional methods, fixed naming
  conventions, and added test cases (ckozak@redhat.com)
- Dont log exception if a repo doesn't have productid (alikins@redhat.com)
- 919561: checking manifest zip for files outside of scope (ckozak@redhat.com)
- 919561: moved new extractall into a class that extends ZipFile
  (ckozak@redhat.com)
- 919561: fixed variable naming in new extractall method (ckozak@redhat.com)
- 919561: replaced reference to zipfile.extractall (aded in python2.6)
  (ckozak@redhat.com)

* Wed Mar 27 2013 Devan Goodwin <dgoodwin@rm-rf.ca> 1.8.5-1
- 927875: Fix GUI bug if there is an expired certificate. (dgoodwin@redhat.com)
- 922806: Use dependency injection with firstboot module. (awood@redhat.com)
- 919512: Remove proxy options from config command. (awood@redhat.com)
- 921126: latest string updates from zanata (alikins@redhat.com)
- 919255: Remove extraneous print statement. (awood@redhat.com)
- 919584: Fix unicode error in RHEL 5. (awood@redhat.com)
- Implement entitlement/product status caching. (dgoodwin@redhat.com)
- 921245: Update installed products tab after registration. (awood@redhat.com)
- 893993: some refactoring, show_autosubscribe_output returns 0 or 1
  (ckozak@redhat.com)
- 859197: add special case for products that provide 'rhel-' tags
  (alikins@redhat.com)
- productid db now supports multiple repos per product id (alikins@redhat.com)
- let ProductData support multiple repos per product (alikins@redhat.com)
- 893993: attach --auto now prints the proper text when no products are
  installed (ckozak@redhat.com)
- 918746: Switched or ordering for disabling repos.  Will now print all
  repository validation errors (ckozak@redhat.com)
- 914717: rct cat-manifest fails to report Contract from the embedded
  entitlement cert (wpoteat@redhat.com)
- More convenient dep injection. (dgoodwin@redhat.com)
- Try to handle the really old dbus-python on rhel5 (alikins@redhat.com)
- add missing conf file for all_slots plugin (alikins@redhat.com)
- 919700: Reload consumer identity after force subscribing.
  (dgoodwin@redhat.com)
- utils.parseDate is now isodate.parse_date (alikins@redhat.com)
- Remove  ent/prod dir arguments to CLI commands. (dgoodwin@redhat.com)
- PluginsCommand does not need network cli options (alikins@redhat.com)
- Fix pluginDir config value in default config file (alikins@redhat.com)

* Fri Mar 08 2013 Devan Goodwin <dgoodwin@rm-rf.ca> 1.8.4-1
- Pull latest strings from zanata. (dgoodwin@redhat.com)
- Use PyXML for iso8601 date on RHEL5 and dateutil after (alikins@redhat.com)
- Major switchover to server for compliance checking logic. (dgoodwin@redhat.com)
- Introduce dependency injection framework. (dgoodwin@redhat.com)
- 916369: Do not persist config changes until the action completes
  (bkearney@redhat.com)
- Fix a bug with changing installed products during healing.
  (dgoodwin@redhat.com)
- 912776: fix migration test scripts to expect get_int usage
  (alikins@redhat.com)
- 912776: cast port numbers from cli to int immediately (alikins@redhat.com)
- 912776: use config.get_int for server port as well (alikins@redhat.com)
- 905649: subscription-manager does not work with dbus-python-1.1.1-1
  (wpoteat@redhat.com)
- use ngettext for plural messages in certlib/managercli (alikins@redhat.com)
- 912776: use cfg.get_int for proxy port (alikins@redhat.com)
- 878097: update service-level org key help text (alikins@redhat.com)
- Handle manifests with no subscriptions in the archive (alikins@redhat.com)
- 878664: Add filename support to the bash completion for the rct tool.
  (bkearney@redhat.com)
- 877590: Changes to the branding messages when the user attempts to register
  twice (bkearney@redhat.com)
- New plugin framework. (alikins@redhat.com / awood@redhat.com)
- 886115: Remove line continuations within strings. (bkearney@redhat.com)
- 913302: Support Level and Support Type should be shown as Service Level and
  Service Type (bkearney@redhat.com)
- Add unknown product status state. (dgoodwin@redhat.com)
- 913703: Prefer the use of SKU over Product ID (bkearney@redhat.com)
- 913720: Use the term order number instead of subscription id
  (bkearney@redhat.com)
- 878634: Use correct capitalization for ID in the rct tool
  (bkearney@redhat.com)
- 878097: Help text for service-level command should be consistent with other
  help texts (bkearney@redhat.com)
- 906554: Add ui_repoid_vars line to yum based on the variables which are in
  the baseurl (bkearney@redhat.com)
- 912707: Remove a use of the deprecated hasNow() function.
  (bkearney@redhat.com)
- 913187: Allow older manifests to print out correctly. (bkearney@redhat.com)
- 912776: Cast proxy port to an integer. (awood@redhat.com)
- 882459: Deprecated message in help for cert-interval (wpoteat@redhat.com)
- 895447: Changed messages to distinguish between local and server-side
  removal. (wpoteat@redhat.com)
- 908671: Display the pool ID when available. (awood@redhat.com)
- 911386: Displaying combined Service Level and Type should handle empty values
  for both items (jmolet@redhat.com)

* Thu Feb 14 2013 Devan Goodwin <dgoodwin@rm-rf.ca> 1.8.3-1
- string and string catalog update from zanata (alikins@redhat.com)
- 908954: Ensure that 'Not Set' is shown in the preferences dialog if it is not
  set (bkearney@redhat.com)
- 906214: rct --help should return 0. (bkearney@redhat.com)
- 909294: Add accessibility names to the preferences combo boxes
  (bkearney@redhat.com)
- 878097: Clarify that the --org option is ORG_KEY and not ORG_NAME
  (bkearney@redhat.com)
- Just use 0 as error for reading int keys (alikins@redhat.com)
- Old version of config entries considered to make changes backwards compatible
  (wpoteat@redhat.com)
- 882459: aftermath of bug 876753 - Change --heal-interval to --attach-interval
  in rhsmcertd (wpoteat@redhat.com)

* Fri Feb 08 2013 Bryan Kearney <bkearney@redhat.com> 1.8.2-1
- Update tito for RHEL 7.0 (bkearney@redhat.com)
- Small cleanups for test_migrate (alikins@redhat.com)
- Write repofile once instead of during every iteration. (awood@redhat.com)
- Add unit test for migration script. (awood@redhat.com)
- Adding more tests for the migration script. (awood@redhat.com)
- Bump the required version of python-rhsm to pick up the new config file
  defaults (bkearney@redhat.com)
- Modify migration script tests to run on Fedora. (awood@redhat.com)
- Give users the ability to disable package reporting (bkearney@redhat.com)
- 891377: Note in deprecated string that auto-attach-interval is a command
  option (bkearney@redhat.com)
- 901612: Yum plugin warnings should go to stderr, not stdout
  (bkearney@redhat.com)
- 903298: Replace use of 'Register to' with 'Register with'
  (bkearney@redhat.com)
- Rewrite of the migration script featuring unit tests. (awood@redhat.com)
- Remove F16 and old cvs releasers, add F18. (dgoodwin@redhat.com)

* Thu Jan 24 2013 Devan Goodwin <dgoodwin@rm-rf.ca> 1.8.1-1
- Add two manifest commands to rct. (bkearney@redhat.com)
- latest translations from zanata (alikins@redhat.com)
- 895447: The count of subscriptions removed is zero for certs that have been
  imported. (wpoteat@redhat.com)
- 895462: Message for subscription-manager repos --list for disabled repo needs
  to be modified (wpoteat@redhat.com)
- 885964: After registration, recreate the UEP connection using the identity
  cert. (awood@redhat.com)
- 869306: Add org ID to facts dialog. (awood@redhat.com)
- 888853: Put output into proper columns regardless of the output language.
  (awood@redhat.com)
- Update python-rhsm requires version (wpoteat@redhat.com)
- 888052: Add all binaries to the makefile path for gettext string extraction
  (bkearney@redhat.com)
- 851303: additional term updates (dlackey@redhat.com.com)
- 844411: Add an --insecure option to subscription-manager. (awood@redhat.com)
- 891621: Users can incorrectly enter activation keys when registering to
  hosted. (awood@redhat.com)
- 889573: Only persist serverurl and baseurl when registering.
  (awood@redhat.com)
- 889204: Encode the unicode string to utf-8 to avoid syslog errors
  (bkearney@redhat.com)
- 889621: String substitution inside gettext causes message translations to
  never be found (bkearney@redhat.com)
- 890296: Unicode characters with a - are causing printing issues for rct
  printing (bkearney@redhat.com)
- 878269 (dlackey@redhat.com.com)
- 784056: Raise a running instance of the GUI to the forefront.
  (awood@redhat.com)
- 888968: Improve the gui message formatting for SLA selection
  (bkearney@redhat.com)
- 873601: Return a non zero code if subscription manager is run with an
  incorrect command name (bkearney@redhat.com)
- 839779: Improve messaging when autosubscribe does not work because of SLA
  (bkearney@redhat.com)
- 867603: Add quantity to confirm subscriptions dialog. (awood@redhat.com)
- 888790: Rebuild UEP connection after registering with activation keys.
  (awood@redhat.com)
- 886280; 878257; 878264; 878269 (dlackey@redhat.com.com)
- 814378: disable linkify if we are running as firstboot (alikins@redhat.com)
- 886887: Take the user back to the activation key page if he enters an invalid
  key. (awood@redhat.com)
- 863572: Make forward/back insensitive when registering (alikins@redhat.com)
- 825950: updating SAM registration procedure; other term edits and updated
  screenshot (dlackey@redhat.com.com)
- 885964: Do not make a getOwner call when not necessary. (awood@redhat.com)
- Ask for the org in environments and service-level modules. (awood@redhat.com)
- 886992: Fix for bad fix for 886604, wrong path for yum repos
  (alikins@redhat.com)
- matt reid's edits to rct; bz886280; bz878257; bz878269; bz878264
  (dlackey@redhat.com.com)
- 841496: Do not use hyphens in bash completion files as these are invalid for
  identifiers in the sh shell. (bkearney@redhat.com)
- Improve logging for rhsmcertd scenarios (wpoteat@redhat.com)
- 878609: Do not use public url redirectors, instead use a redhat.com address
  (bkearney@redhat.com)
- 886604: Fix incorrect path in repos.d check (alikins@redhat.com)
- 727092: Read in the org key during registration if none is given.
  (awood@redhat.com)
- 845622: If an identity certificate has expired, there should be a friendly
  error message (wpoteat@redhat.com)
- 883123: Have the migration code use the name and the label for org and
  environment lookup. (bkearney@redhat.com)
- 886110: help blurb for --auto-attach formatted poorly (alikins@redhat.com)
- 880070: require latest python-rhsm to handle unicode issues
  (alikins@redhat.com)
- 798788: Results from subscription-manager facts --update after a server-side
  consumer was deleted. (wpoteat@redhat.com)
- 878634: Improve the consistency of capitalization of URL, ID, HTTP, and CPU
  (bkearney@redhat.com)
- 878657: Make consistent use of the term unregister instead of un-register
  (bkearney@redhat.com)
- 883735: load branding module slightly differently (jesusr@redhat.com)
- Stylish fix. (dgoodwin@redhat.com)
- 878664: Add bash completion script for rct (bkearney@redhat.com)
- 880764: Command line options which can be specified more than once should use
  the same help text (bkearney@redhat.com)
- 867070: Adjust default sizing of subscriptions pane in Installed Products
  tab. (awood@redhat.com)
- 873791: Expected exit codes from unsubscribe with multiple serial numbers
  (wpoteat@redhat.com)
- 800323: Set default output stream encoding to UTF-8. (awood@redhat.com)
- 862852: Fix double separator in redeem dialog. (dgoodwin@redhat.com)
- Display "None" if environments value is empty on consumer. (awood@redhat.com)
- 872351: Display environment in GUI facts dialog and CLI identity command.
  (awood@redhat.com)
- 881091: Remove punctuation in the help message (bkearney@redhat.com)
- Revert "878986: refactor to use curses/textwrap for format"
  (alikins@redhat.com)
- 877579: Fix -1 quantity to consume for unlimited pools. (dgoodwin@redhat.com)
- 881117: Add at-spi locator to redemption dialog. (awood@redhat.com)
- 881952: Warn and continue if encountering a failure during system deletion.
  (awood@redhat.com)
- 878820: Fix console error when yum.repos.d does not exist.
  (dgoodwin@redhat.com)
- 839772: Display "Not Set" instead of "" in SLA and release preferences.
  (awood@redhat.com)
- rev zanata branch version to 1.8.X (alikins@redhat.com)
- 878986: refactor to use curses/textwrap for format (alikins@redhat.com)
- 878986: Default to no line breaking if no stty is available
  (bkearney@redhat.com)
- 878588: Move the requires on usermode from subscription-manager-gui to
  subscription-manager (bkearney@redhat.com)
- 878648: Make the help usage formatting consistent for the rct and
  subscription manager commands (bkearney@redhat.com)
- 869046: Remove stray 'print' (jbowes@redhat.com)
- 864207: Autosubscribe should not run when all products are already
  subscribed. (wpoteat@redhat.com)
- 854702: Place the asterisk indicating editability into the quantity cell.
  (awood@redhat.com)

* Tue Nov 20 2012 Devan Goodwin <dgoodwin@rm-rf.ca> 1.8.0-1
- Reversioning to 1.8.x stream.

* Mon Nov 19 2012 Adrian Likins <alikins@redhat.com> 1.1.10-1
- latest strings from zanata (alikins@redhat.com)
- 874623: Tell users running the version command if they are not registered.
  (awood@redhat.com)
- 873418: Add at-spi locators to the activation key window. (awood@redhat.com)

* Fri Nov 16 2012 Adrian Likins <alikins@redhat.com> 1.1.9-1
- latest strings from zanata (alikins@redhat.com)
- 864207: mark these strings for translation (alikins@redhat.com)
- 854388: use ngettext to specify contract/contracts (alikins@redhat.com)
- 876753: change rhsmcertd --heal-interval to --auto-attach-interval
  (alikins@redhat.com)
- We require python-rhsm-1.1.5 now (ram) (alikins@redhat.com)
- 876340: Move the last of the commands and help string to --auto-attach
  (bkearney@redhat.com)
- 876294: Use attach instead of subscirbe in the rhn migration tooling
  (bkearney@redhat.com)
- 856735: Move the Next Update notification to the About dialog.
  (awood@redhat.com)
- Removed stacking from RAM (mstead@redhat.com)
- Improved comments/logging/tests for RAM (mstead@redhat.com)
- Updated the entitlement_version of client (mstead@redhat.com)
- Added RAM limit to rct cat-cert output (mstead@redhat.com)
- Removing dead code (mstead@redhat.com)
- Check RAM when determining status (mstead@redhat.com)

* Tue Nov 13 2012 Adrian Likins <alikins@redhat.com> 1.1.8-1
- 862909: install rct man page (alikins@redhat.com)
- Fix to LocalTz DST determination (cduryee@redhat.com)

* Mon Nov 12 2012 Adrian Likins <alikins@redhat.com> 1.1.7-1
- 873631: Migrate correctly when there is only one org. (awood@redhat.com)
- 874147: Handle changes in python-ethool api (alikins@redhat.com)

* Thu Nov 08 2012 Adrian Likins <alikins@redhat.com> 1.1.6-1
- 872847: Change unsubscribe feedback when consumer has been deleted
  (wpoteat@redhat.com)
- 869934: make "release" related cdn usage use proper urlparse
  (alikins@redhat.com)
- 852328: Improve the server version checking (bkearney@redhat.com)
- 871146: Fix proxy errors on first yum operation after registration.
  (dgoodwin@redhat.com)
- 850430: Pressing Enter in the password entry now activates registration.
  (awood@redhat.com)
- Attach subscriptions after registration with an activation key.
  (awood@redhat.com)

* Thu Nov 01 2012 Adrian Likins <alikins@redhat.com> 1.1.5-1
- latest strings from zanata (alikins@redhat.com)

* Wed Oct 31 2012 Adrian Likins <alikins@redhat.com> 1.1.4-1
- 864177: Add the count for the first word in calculating where to break the
  line (bkearney@redhat.com)
- 785666: For bonded interfaces, find mac address of members
  (alikins@redhat.com)
- 839779: Add more context around how to cover the machine with a given SLA
  (bkearney@redhat.com)
- 864177: Attempt to detect the size of the terminal to influence how product
  names are split up. (bkearney@redhat.com)
- 864569: Make the date picker widget 10 characters wide (bkearney@redhat.com)
- 855050: Set the icon-name property on all dialogs and windows
  (bkearney@redhat.com)
- 848095: Reduce the indentation on the help text to improve the layout on
  smaller terminals. (bkearney@redhat.com)
  (wpoteat@redhat.com)
- 862848: Change the name of the button to Cancel instead of Close
  (bkearney@redhat.com)
- 867766: Unsubscribe from multiple entitlement certificates using serial
  numbers (wpoteat@redhat.com)
- Clear any cached environments when registering with activation keys.
  (awood@redhat.com)
  (bryan.kearney@gmail.com)
- Clear any cached activation key values. (awood@redhat.com)
- 869729: --autosubscribe and --activationkey should be mutually exclusive
  (wpoteat@redhat.com)
- 857191: Stacking shows a useless parent in All Available Subscriptions tab
  (wpoteat@redhat.com)
- 863133: Subscription-Manager version command should have server type listed
  first (wpoteat@redhat.com)
- updates for failed-qa issues in bz857195 (dlackey@redhat.com.com)
- Increment the hardcoded page number due to added activation key screen.
  (awood@redhat.com)
- 864555: add "menu" window hint to filters.glade (alikins@redhat.com)
- 850870: Update on-line documentation link. (awood@redhat.com)
- 817671: Add support for Activation Keys in the GUI. (awood@redhat.com)
- 840415: Print an error message if the destination directory does not exist.
  (awood@redhat.com)
- Fail fast if the user enters a bad org. (awood@redhat.com)
- Marking a string for translation. (awood@redhat.com)
- 866579: Fail fast if the user enters a bad environment. (awood@redhat.com)
- Enable logging in firstboot (alikins@redhat.com)
- 865954: Return to creds screen if consumer name is invalid
  (alikins@redhat.com)
- 852107: Make the banners the same width (bkearney@redhat.com)
- 748912: Make the error message a bit more friendly when there is no cert file
  to import (bkearney@redhat.com)
- 865590: Fix broken offline unsubscribe. (dgoodwin@redhat.com)
- 852328: Report Classic and Subscription Management consistently in the
  version and identity commands (bkearney@redhat.com)
- 864159: Add a new message in the gui when no subscriptions are available on a
  specific date. (bkearney@redhat.com)
- 850531: Change the label 'Certificate Status' to 'Status'
  (bkearney@redhat.com)
- 850533: Change the label from 'Next Update' to 'Next System Check-in'
  (bkearney@redhat.com)
- 855365: Display a singular sentence if only one subscription is removed
  (bkearney@redhat.com)
- 862885: Change the text for unlimited to Unlimited (bkearney@redhat.com)
- 864184: Make the machine type uppercase to be consistent with other output
  (bkearney@redhat.com)
- 865545: Added report log when cert has no products. (mstead@redhat.com)
- update releases.conf (alikins@redhat.com)

* Wed Oct 10 2012 Adrian Likins <alikins@redhat.com> 1.1.3-1
- 863961: Expect id cert Version to be populated in tests (alikins@redhat.com)
- 863565: Give focus to the login field during subscription registration.
  (awood@redhat.com)
- 838123: remove python2.5ism (alikins@redhat.com)
- 844072: remove use and dep of PyXML (alikins@redhat.com)
- 838123: Omit mac addresses from facts for lot and sit ipaddress types
  (bkearney@redhat.com)
- 856236: Do not allow environmenets to be specified during registration if an
  activation key is used (bkearney@redhat.com)
- 858289: Rename the desktop file to subscription-manager-gui.deskstop
  (bkearney@redhat.com)
- 808217: Add a text banner to the output of release --list
  (bkearney@redhat.com)
- 863428: Add environment support to the migration script. (awood@redhat.com)
- 862099: Fix several dialog closing issues. (dgoodwin@redhat.com)
- 854374: Removed extra spacing around help, and improved he rct text output a
  bit. (bkearney@redhat.com)
- 853572: Fix a typoin the help messages (bkearney@redhat.com)
- 859090: Remove the word technology from the branding string
  (bkearney@redhat.com)
- 862308: Subscription Manager version reports registered to value when system
  not registered (wpoteat@redhat.com)
- 861443: Re-raise GoneException in rhsmcertd-worker (mstead@redhat.com)
- 861151: make stylish cleanup (alikins@redhat.com)
- 852911: Add padding around firstboot tooltips icon. (dgoodwin@redhat.com)
- 854312: Do not install a certificate that has expired. (mstead@redhat.com)
- Make rhsm-icon work on gnome 3 (jbowes@redhat.com)
- 853885: Fix icon notification popup only displaying once.
  (dgoodwin@redhat.com)
- 853006: Wrap label in the manually subscribe firstboot screen.
  (dgoodwin@redhat.com)
- 861151: release should not list for incompatible variants
  (alikins@redhat.com)
- 861170: re.escape() values provided to the apply_hightlight() function.
  (awood@redhat.com)
- 852630: Suscription manager unsubscribe --all shows error on expired
  subscriptions (wpoteat@redhat.com)
- Freeze obsoletes version for -gnome to -gui rename (jbowes@redhat.com)
- 860084: remove unused _x from ja_JP translation (alikins@redhat.com)
- 860088: remove trailing dot from url in de_DE.po (alikins@redhat.com)
- Don't reparse entitlement certs on every search filter change
  (jbowes@redhat.com)
- 855257: fix issues with default contract quantity being wrong
  (alikins@redhat.com)
- 860088: some translations were splitting urls into two lines
  (alikins@redhat.com)
- Add to nosetest to ensure that Cert V3 check for validity passes.
  (wpoteat@redhat.com)
- 860344: Subscription-manager import --certificate fails to recognize a new
  version 3.0 certificate (wpoteat@redhat.com)
- New icon set. (awood@redhat.com)
- 853035: Fix firstboot "back" issues. (dgoodwin@redhat.com)
- Check the full version info of the yum api in productid (alikins@redhat.com)
- 847319: Left align manually subscribe firstboot message (jbowes@redhat.com)
- 860030: make server_version_check use a non authenticated call
  (alikins@redhat.com)
- 847387: Display tooltip for info icon in RHEL 5.9. (awood@redhat.com)

* Mon Sep 24 2012 Adrian Likins <alikins@redhat.com> 1.1.2-1
- 829825: Adding tests. (awood@redhat.com)
- 853876: No need to check for GoneException when getting status
  (mstead@redhat.com)
- 829825: Disable unsubscribe button when nothing is selected.
  (awood@redhat.com)
- Remove unused import. (awood@redhat.com)
- 859197: Fix product cert cleanup. (dgoodwin@redhat.com)
- 781280: Add I18N comments for some string length issues.
  (dgoodwin@redhat.com)
- 830193: Ensure logging is not diabled by RHN Classic Registration
  (bkearney@redhat.com)
- remove unused RepoFile import (alikins@redhat.com)
- 855081: Translate Arch as Arq. (bkearney@redhat.com)
- Check identity cert permissions when running CLI commands (mstead@redhat.com)
- mock all of RepoFile for the cli tests (alikins@redhat.com)
- 845349: Don't clutter the repo file with empty keys (jbowes@redhat.com)
- 845349: remove 'return' left in for debugging (jbowes@redhat.com)
- Stylish errors for mr.po (bkearney@redhat.com)
- 855085: Fixed the translation for [OPTIONS] (bkearney@redhat.com)
- 855087: Fix a mis translated [OPTIONS] in the mr.po file.
  (bkearney@redhat.com)
- Strings with the same value are not always the same instance.
  (awood@redhat.com)
- updates from sefler for bz850881 (dlackey@redhat.com.com)
- mock out utils.is_valid_server_info for tests (alikins@redhat.com)
- 846207: Print error message for each invalid repo. (awood@redhat.com)
- change test async to check for a number of thread callbacks
  (alikins@redhat.com)
- latest strings from zanata (alikins@redhat.com)

* Wed Sep 19 2012 Devan Goodwin <dgoodwin@rm-rf.ca> 1.1.1-1
- updates to stat-cert for cert v3 (jbowes@redhat.com)
- rct: Check for and handle files that aren't x509 certs (jbowes@redhat.com)
- rct: remove content set count from cat-cert. use stat-cert instead.
  (jbowes@redhat.com)
- implement aliases for cli commands (jbowes@redhat.com)
- rct: add a stat-cert command (jbowes@redhat.com)
- Switch certv2 related code to certv3 (jbowes@redhat.com)
- 852107: Make banner headings equal in length (bkearney@redhat.com)
- 842768: Remove --serverurl option from redeem command. (awood@redhat.com)
- Set correct parent for these error dialogs. (awood@redhat.com)
- set_parent_window() on RegisterScreen has been removed. (awood@redhat.com)
- make regex better (jesusr@redhat.com)
- 855762: Set correct parent for error dialog boxes raised by Autobind wizard.
  (awood@redhat.com)
- 856349: rct cat-cert now printing content for all content types
  (mstead@redhat.com)
- 842768: Limit --serverurl and --baseurl to specific commands.
  (awood@redhat.com)
- 854467: Use of activation keys requires an org. (awood@redhat.com)
  (dgoodwin@rm-rf.ca)
- 854879: Fixes for Anaconda desktop/workstation product cert installation.
  (dgoodwin@redhat.com)
- 840415: Handle copyfile errors gracefully. (awood@redhat.com)
- Adding new line b/w products when printed by rct (mstead@redhat.com)
- 850920: --servicelevel and --no-auto are mutually exclusive.
  (awood@redhat.com)
- Explicitly set GMT when doing entitlement date math (cduryee@redhat.com)
- adding --unset option to service-level and release cmds
  (dlackey@redhat.com.com)
- updated images for bz840599; changed rhsmcertd intervals, bz853571
  (dlackey@redhat.com.com)
- 853233: Do not allow 68.pem and 71.pem to coexist after migration.
  (awood@redhat.com)
- 852706: Fix server side certs not being deleted client side
  (alikins@redhat.com)
- editing manpages and gnome help per UXD feedback; updating manpages for new
  command arguments; bz852323, bz850881, bz854357 (dlackey@redhat.com.com)
  rf.ca)
- 845349: Support setting unknown values in the yum repo file
  (jbowes@redhat.com)
- Add a count of content sets to entitlement certificates (bkearney@redhat.com)
- 830988: Stacking is showing an odd parent in the My Subscriptions Tab
  (wpoteat@redhat.com)

* Fri Aug 31 2012 Alex Wood <awood@redhat.com> 1.0.17-1
- Fix gettext_lint issue with concat string in rhn-migrate (alikins@redhat.com)
- 851124: Fix GUI unsubscribe. (dgoodwin@redhat.com)
- fix po version for ta_IN.po (alikins@redhat.com)
- latest strings (alikins@redhat.com)

* Thu Aug 30 2012 Alex Wood <awood@redhat.com> 1.0.16-1
- 853187: Verbiage change in install-num-migrate-to-rhsm. (awood@redhat.com)
- 852894: Abort migration if multiple JBEAP channels are detected.
  (awood@redhat.com)
- 850715: Fix malloc for Config (jbowes@redhat.com)
- 852001: output the orgs key as part of the identity command.
  (bkearney@redhat.com)
- fix "make gettext", wrong var name for the find root (alikins@redhat.com)
- 850715: Fixes based on coverity scans (bkearney@redhat.com)
- 846316: Use the full name of Subscrition Manager during first boot
  (bkearney@redhat.com)
- 851346: Remove special case channel certs before subscribing.
  (awood@redhat.com)
- 847354: When printing, translate None type into an empty string
  (bkearney@redhat.com)

* Wed Aug 29 2012 Alex Wood <awood@redhat.com> 1.0.15-1
- Replace 16x16 icon with a new version that has no background
  (bkearney@redhat.com)
- 852107: Update verbiage in migration script. (awood@redhat.com)
- 847060: Push dependency higher up in the chain (bkearney@redhat.com)
- 848534: Change the about dialog icon to be a PNG to ensure accurate
  representation. (bkearney@redhat.com)
- 841396: Select first item in My Subscriptions table by default.
  (awood@redhat.com)
- 849483: Prompt user for org name if necessary. (awood@redhat.com)
- 849644: Calls made with --no-auto were not actually registering the system.
  (awood@redhat.com)
- 849494: Fix variable name collision. (awood@redhat.com)
- 846834: Use Subscription instead of entitlement certificate
  (bkearney@redhat.com)
- 847859: Expiration highlighting was being set incorrectly. (awood@redhat.com)
- 847750: Handle bad proxy values in migration script. (awood@redhat.com)
- 841961: Ignore case when specifying the service level in migration
  (bkearney@redhat.com)
- 842020: Remove an extraneous option group for rhsmcertd (bkearney@redhat.com)
- Refactored some of the shared CLI code in 'rct' (mstead@redhat.com)

* Fri Aug 17 2012 Alex Wood <awood@redhat.com> 1.0.14-1
- 849171: Remove an extraneous print statement (bkearney@redhat.com)
- 849105: Fixed a typo in the error message (bkearney@redhat.com)
- 772161: Notifiy virt who, if running, when the identity changes
  (bkearney@redhat.com)
- Reduce reads/parses of certificates (jbowes@redhat.com)
- remove unused function 'getInstalledProductHashMap' (jbowes@redhat.com)
- 843191: handle network errors better for 'version' command
  (alikins@redhat.com)
- 826739, 827553: Combine Service Level and Service Type and move up in display
  order. (awood@redhat.com)
- 847316: Remove the menu path for Subscription Manager from the manual
  registration screen. (bkearney@redhat.com)
- 848409,848195,848190,848184: Do not print the exception when attempting to do
  the server version check (bkearney@redhat.com)
- 847795: String and terminology clean up (bkearney@redhat.com)
- 847380: Update the verbiage to prefer the term Subscription Management
  (bkearney@redhat.com)
- 846834: Updated verbiage to focus on subsriptions and not on entitlements
  (bkearney@redhat.com)
- 846105: Verbiage changes to empasize subscriptions over entitlements
  (bkearney@redhat.com)
- 836933: Handle empty spaces for servce levels (bkearney@redhat.com)
- 836932,835050: Fix the service level lifecycle (bkearney@redhat.com)
- 836932: Reduce extra loggging when setting the service level
  (bkearney@redhat.com)
- About dialog was not working due to key errors from python
  (bkearney@redhat.com)
- 833319: Updated the help text for registration and service levels
  (bkearney@redhat.com)
- 847060: Add missing requires on pygobject2 (bkearney@redhat.com)
- 828954: Fix ta_IN.po file error with options (bkearney@redhat.com)
- 842898: re-implement string fix for it.po (bkearney@redhat.com)
- 828958: Fix the accidental translation of an option (bkearney@redhat.com)
- fix up make stylish (jbowes@redhat.com)
- No longer require root to run rct (mstead@redhat.com)
- Remove manually_subscribe.py, it's class moved to rhsm_login.py
  (alikins@redhat.com)
- Bumping the required python-rhsm version (mstead@redhat.com)
- Renamed rt command to rct. (mstead@redhat.com)
- Fix test case failure on 5.9 (Exception.message) (alikins@redhat.com)
- Refactor ManuallySubscribeScreen to use new Screen api (alikins@redhat.com)
- Check passed args as None to allow empty args (mstead@redhat.com)
- Exception.message is deprecated, just let _str_ do it (alikins@redhat.com)
- use MockStdout intead of nosetests sys.stdout.getvalue() (alikins@redhat.com)

* Thu Aug 09 2012 Alex Wood <awood@redhat.com> 1.0.13-1
- Fix "Project-Id-Version" for ta_IN.po (alikins@redhat.com)
- latest strings from zanata (alikins@redhat.com)
- Remove the 'repos' unittests until they are more mockable
  (alikins@redhat.com)
- Created CLI tool for viewing certificate data. (mstead@redhat.com)
- add versionlint to "make stylish" (alikins@redhat.com)
- add versionlint, requires pyqver (alikins@redhat.com)
- Remove unused mock return values (alikins@redhat.com)
- Remove enable_grid_lines from contract details glade file
  (alikins@redhat.com)
- more test cases for ConfigCommand (alikins@redhat.com)
- 837897: Terminology Change: Service Level Agreement -> Service Level
  (wpoteat@redhat.com)
- add test cases for ConfigCommand (alikins@redhat.com)
- Better error when rm'ing config item from missing section
  (alikins@redhat.com)
- unittest coverage for managercli.CLI (alikins@redhat.com)
- Adding unit tests for migration script regexes. (awood@redhat.com)
- 812903: Autosubscribe not working for newly added product cert after Register
  (wpoteat@redhat.com)
- 845827: Update command that do not require a candlepin connection
  (alikins@redhat.com)
- 845827: Split server version checkout out to avoid errors
  (alikins@redhat.com)
- Hack to address double mapping for 180.pem and 17{6|8}.pem (awood@redhat.com)
- fix pep8 (jesusr@redhat.com)
- don't show access.redhat.com url after registering to Katello
  (jesusr@redhat.com)
- remove the explicit url search from error handling. (jesusr@redhat.com)
- Make gettext_lint also check for _(foo) usage (alikins@redhat.com)
- Remove unneeded _(somevar) (alikins@redhat.com)
- Fix NameError in migration script. (awood@redhat.com)
- bogus newline in glade file (alikins@redhat.com)
- 826874: Reenable grid lines on newer gtk (alikins@redhat.com)
- 826874: Remove enable_grid_lines from treeviews in glade (alikins@redhat.com)
- 826874: Removing more properties that don't exist on gtk2.10
  (alikins@redhat.com)
- 826874: Change gtk target version to gtk 2.10 for all glade files
  (alikins@redhat.com)
- 826874: Clean of gtk properties not in gtk2.10 in our glade files
  (alikins@redhat.com)
- Add support for migrating to Katello. (jesusr@redhat.com)
- 843191: 'version' command showed wrong info with no network
  (alikins@redhat.com)
- 843915: Multiple-specifications of --enable and --disable repos
  (wpoteat@redhat.com)
- fix Package-Id-Version in ta_IN.po (alikins@redhat.com)
- Fix es_ES.po (missing newline) (alikins@redhat.com)
- 842898: fix missing --password in it.po (alikins@redhat.com)
- 843113: latest strings from zanata (alikins@redhat.com)
- 837280: Show users that we strip out any scheme given with a proxy.
  (awood@redhat.com)
- new strings (alikins@redhat.com)
- Refactor of SubDetailsWidget and GladeWidget (alikins@redhat.com)
- 826729: Move Cert Status up to top of Product's Subscription Details
  (wpoteat@redhat.com)

* Thu Aug 02 2012 Alex Wood <awood@redhat.com> 1.0.12-1
- remove test cases that use si_LK locale (alikins@redhat.com)
- 842845: Show better error if serverurl port is non numeric
  (alikins@redhat.com)
- 838113: 'unregister' was not cleaning up repos (alikins@redhat.com)
- 842170: replace None service level/type with "" not None (alikins@redhat.com)
- 844069: Allow register --force even if ID cert is totally invalid.
  (dgoodwin@redhat.com)
- 826874: Remove use of deprecated Gtk.Notebook.set_page (alikins@redhat.com)
- 818355: Terminology Change: Contract Number -> Contract (wpoteat@redhat.com)
- 844368: productid plugin was failing on ProductCert.product
  (alikins@redhat.com)
- Ignore warning about use of dbus.dbus_bindings (alikins@redhat.com)
- 844178: Fix error message when importing a non-entitlement cert bundle.
  (dgoodwin@redhat.com)
- remove deprecated use of DateRange.hasNow() (jbowes@redhat.com)
- remove use of DateRange.hasDate() (alikins@redhat.com)

* Wed Jul 25 2012 Alex Wood <awood@redhat.com> 1.0.11-1
- Remove deprecated use of hasDate. (dgoodwin@redhat.com)
- Fix missed use of renamed method. (dgoodwin@redhat.com)
- make stylish clean (alikins@redhat.com)
- use isoformat() here instead of strftime format string (alikins@redhat.com)
- create warn and expire colors once, fix test failure (alikins@redhat.com)
- make stylish cleanups (alikins@redhat.com)
- Additional tests for date logic. (awood@redhat.com)
- Update for some minor changes in python-rhsm. (dgoodwin@redhat.com)
- add rhsm_display module (alikins@redhat.com)
- Add module to set DISPLAY if RHSM_DISPLAY is set (alikins@redhat.com)
- 837132: fix typo (alikins@redhat.com)
- Add "ctrl-X" as accelerator for proxy config (alikins@redhat.com)
- Make "Usage" consistent across rhel5/6 (alikins@redhat.com)
- Add __str__ for our fake exception. (alikins@redhat.com)
- class ClassName(): is not legal syntax on python2.4 (alikins@redhat.com)
- Exception by default doesn't pass 'args' (alikins@redhat.com)
- Linkify() doesn't work on rhel5, so disble the tests there
  (alikins@redhat.com)
- hashlib doesn't exist on 2.4, md5 is deprecated on 2.6 (alikins@redhat.com)
- use simplejson since 'json' isnt part of python 2.4 (alikins@redhat.com)
- Use ISO8601 date format in allsubs tab (alikins@redhat.com)
- Fix syntax for RHEL5. (dgoodwin@redhat.com)
- Fix awkward stretching in Subscription column. (awood@redhat.com)
- 804144: Fix awkward stretching of Product column. (awood@redhat.com)
- 814731: Change the name of the menu item to Preferences from Settings, and
  change the accelerator keys (bkearney@redhat.com)
- 837132: Clean up the error message in the yum plugin (bkearney@redhat.com)
- 837038: Fix a grammatical error in the yum plugin (bkearney@redhat.com)
- Fix certificate parsing error reporting. (dgoodwin@redhat.com)
- Removing unnecessary assignments. (awood@redhat.com)
- F15 builds can't be submitted in Fedora anymore. (dgoodwin@redhat.com)
- updating options for rhn-migrate-classic-to-rhsm per bz840152; rewriting
  rhsmcertd for different options and usage examples (dlackey@redhat.com.com)
- Account/contract number field rename. (dgoodwin@redhat.com)
- Stylish fixes. (dgoodwin@redhat.com)
- Fix a certv2 error. (dgoodwin@redhat.com)
- 829825: Alter highlighting used in My Subscriptions tab (awood@redhat.com)
- 772040: Have no overlap filter properly handles subscription dates.
  (mstead@redhat.com)
- Update order support level/type to service. (dgoodwin@redhat.com)
- Remove explicit use of certificate2 module. (dgoodwin@redhat.com)
- Fix issues introduced in certv2 refactor. (dgoodwin@redhat.com)
- Change entitlement_version fact to certificate_version. (dgoodwin@redhat.com)
- Update to use new certificate2 module and classes. (dgoodwin@redhat.com)
- Send entitlement version fact. (dgoodwin@redhat.com)

* Thu Jul 19 2012 Alex Wood <awood@redhat.com> 1.0.10-1
- 828903: Pull in the latest translation for error messages with no options
  translated (bkearney@redhat.com)
- 841011: Fix double words in the korean translations (bkearney@redhat.com)
- 828958: Untranslate the word password when it it used as an option in the
  pt_BR translations (bkearney@redhat.com)
- Fixes for translations from zanata (alikins@redhat.com)
- Latest translations from zanata (alikins@redhat.com)
- 839887: Make error message text more clear when network is disconnected
  (bkearney@redhat.com)
- 839760: Fix the screen text for preferences based on UXD feedback
  (bkearney@redhat.com)
- 818355: Rename the use of 'Contract Number' to contract in the gui
  (bkearney@redhat.com)
- 840169: The service level was incorrectly being set after auto-subscription.
  (awood@redhat.com)
- 840637: Fixed missing reference to parent window. (mstead@redhat.com)
- Import and translate error strings for 'envirovment' cmd (alikins@redhat.com)
- Removed --wait arg, delay 2 min in rhsmcertd (mstead@redhat.com)
- Interval CLI args for rhsmcertd now specified as minutes. (mstead@redhat.com)
- Update rhsmcertd.init.d to use new CLI args (mstead@redhat.com)
- Bad url format test and a refactor of parse_url (alikins@redhat.com)
- Print message when rhsmcertd is shutting down (mstead@redhat.com)
- Fixed spelling and newline issues in rhsmcertd (mstead@redhat.com)
- Handle a few new bad url formats (http//foo or http:sdf) (alikins@redhat.com)
- Add wait and now args to rhsmcertd (mstead@redhat.com)
- 839683: Add some strings from older optparse to our i18n version
  (alikins@redhat.com)
- 838146: Subscription-manager cli does not allow unsubscribe when consumer not
  registered. (wpoteat@redhat.com)
- rhsmcertd: add format specifier checking to r_log (jbowes@redhat.com)
- Improve rhsmcertd logging (jbowes@redhat.com)
- Fix bug where filter options were not persisted when the dialog was reopened.
  (awood@redhat.com)
- 838242: proxy password from the cli wasn't getting used (alikins@redhat.com)
- Adding options parsing support (work-in-progress). (mstead@redhat.com)
- Added initial check delay to rhsmcertd (mstead@redhat.com)

* Tue Jul 10 2012 Alex Wood <awood@redhat.com> 1.0.9-1
- On invalid credentials in register, return to the login screen
  (jbowes@redhat.com)
- 821065: Make SLA/subscription asyncronous (jbowes@redhat.com)
- 838942: make gui and cli use the same releaseVer check (jbowes@redhat.com)
- fixes for translations from zanata (alikins@redhat.com)
- latest strings from zanata (alikins@redhat.com)
- Remove check for date parsing not failing when we expect it to
  (alikins@redhat.com)
- Remove glade orientation properties. (awood@redhat.com)
- Moving the filter counting mechanism into the Filters class.
  (awood@redhat.com)
- Adjust expand and fill properties for the filter dialog. (awood@redhat.com)
- add za_CN.utf to list of known busted locales (alikins@redhat.com)
- 824424: Fixing AttributeError thrown when accessing online help in RHEL 5.
  (awood@redhat.com)
- Add icon to update progress window. (awood@redhat.com)
- 806986: Display SKU for available and consumed subscriptions
  (jbowes@redhat.com)
- Increase the default size of the subscriptions viewport. (awood@redhat.com)
- Add no overlapping to the default filters. (awood@redhat.com)
- Tweaks to filter options dialog. (awood@redhat.com)
- 801187: print Provides: for all subs, even with no provides
  (jbowes@redhat.com)
- The filter dialog now updates results in real time. (awood@redhat.com)
- 837106: Add a11y property for register button (jbowes@redhat.com)
- 813336: Break filter options out into a separate dialog box.
  (awood@redhat.com)
- 837036: Do not refer to options as commands (bkearney@redhat.com)
- 829495: Delete a mis-translated string to force re-translation
  (bkearney@redhat.com)
- 828966: Delete a mis-translated string to force trasnlations
  (bkearney@redhat.com)
- 767133: Remove english to english translations from bn_IN to force a new
  translation (bkearney@redhat.com)
- 829491: Remove english trnaslations for italian translations
  (bkearney@redhat.com)

* Tue Jul 03 2012 Devan Goodwin <dgoodwin@rm-rf.ca> 1.0.8-1
- Add rpmlint config for tmpfiles.d (jbowes@redhat.com)
- Use the i18n_optparse.OptionParser instead of optparse (alikins@redhat.com)
- Use our i18n_optparse for the migration scripts (alikins@redhat.com)
- Look for rhn-migrate* in bin for generating string catalogs
  (alikins@redhat.com)
- 826874: add gladelint support for 'orientation' prop (alikins@redhat.com)
- 826874: Remove unneeded property 'orientation' from glade
  (alikins@redhat.com)
- 796782: add systemd tmpfiles configuration (jbowes@redhat.com)

* Thu Jun 28 2012 Alex Wood <awood@redhat.com> 1.0.7-1
- Revamp choose server screen. (dgoodwin@redhat.com)

* Thu Jun 28 2012 Alex Wood <awood@redhat.com> 1.0.6-1
- rhsmcertd no longer exits when not registered. (mstead@redhat.com)
- po file cleanups (alikins@redhat.com)
- latest strings from zanata (alikins@redhat.com)
- Free config resources in one place (mstead@redhat.com)
- rhsmcertd: free GKeyFile when done (jbowes@redhat.com)
- rhsmcertd: remove studlyCaps (jbowes@redhat.com)
- "make stylish" should failed on "swapped" in glade files (alikins@redhat.com)
- Remove 'swapped=on' from glade signal markup. (alikins@redhat.com)
- add 'fix-glade-swapped' target to de-'swapped' glade files
  (alikins@redhat.com)
- make stylish fixups (alikins@redhat.com)
- Fix at-spi label for "offline_radio" widget (alikins@redhat.com)
- shorter messages for cases where registered to RHN Classic
  (alikins@redhat.com)
- Tighten up the gettext_lint regex (alikins@redhat.com)
- Fix string that was breaking xgettext (alikins@redhat.com)
- 810998: Add a button to test a proxy connection. (awood@redhat.com)
- new messages, and remove checking of rhn serverURL (alikins@redhat.com)
- remove unused es.po file (bkearney@redhat.com)
- 829486: Removed untranslated words to force a re-translation
  (bkearney@redhat.com)
- Remove unused bn.po file (bkearney@redhat.com)
- 826856: Add check for service-level command that --org can only be used with
  --list option (bkearney@redhat.com)
- 829483: Remove english to english translation to force a re-translations
  (bkearney@redhat.com)
- Remove unused de po file (bkearney@redhat.com)
- 819665: on 'version' display if we are registered to RHN Classic
  (alikins@redhat.com)

* Tue Jun 26 2012 Alex Wood <awood@redhat.com> 1.0.5-1
- 804109: Give a specific message when providing invalid credentials.
  (awood@redhat.com)
- 810360: update wording in gnome help file (cduryee@redhat.com)
- use new bin location of files for $STYLEFILES (alikins@redhat.com)
- add 'debuglint' for checking for leftover debugger imports
  (alikins@redhat.com)
- Update make clean target (jbowes@redhat.com)
- Move py executables to bin/ (jbowes@redhat.com)
- Put no results text inside the scrolled window (jbowes@redhat.com)
- 817901: Show text when there are no subscriptions to show.
  (dgoodwin@redhat.com)
- Move initd file to etc-conf (jbowes@redhat.com)
- Move plugins to their own src dir (jbowes@repl.ca)
- More test cases for utils.parse_url (alikins@redhat.com)
- 829482: Delete unstranslated strings in order force a retranslation
  (bkearney@redhat.com)
- 811602: Fix the help output based on UXD feedback (bkearney@redhat.com)
- 828867: Removed the extra %%s string from the te translation
  (bkearney@redhat.com)
- 829479: Remove unstranslated strings to force a re-translation
  (bkearney@redhat.com)
- Delete the unused pt.po file (bkearney@redhat.com)
- 829476: Remove untranslated strings. (bkearney@redhat.com)
- 811553: Improve the text for auto subscribe during registration
  (bkearney@redhat.com)
- 829471: Fix the translation for usage, and remove a translation for %%org id
  to force a retranslation (bkearney@redhat.com)
- Remove an outdated ta.po file (bkearney@redhat.com)
- 828810: Remove extra %%s in translation (bkearney@redhat.com)
- Test to ensure that pool id is in the output for list --available
  (wpoteat@redhat.com)
- Close registration window even if it failed. (dgoodwin@redhat.com)
- 825923: Subscription-manager service-level set should say "Service level set
  to:" (wpoteat@redhat.com)
- 811594: Default behavior for ReposCommand is --list (wpoteat@redhat.com)
- 832400: service-level --unset should display proper message for unregistered
  client. (wpoteat@redhat.com)

* Tue Jun 19 2012 Alex Wood <awood@redhat.com> 1.0.4-1
- 818978: Use systemd instead of sysv when installing on F17+ and RHEL7+.
  (mstead@redhat.com)
- 827035: update identity certificate (jmrodri@gmail.com)
- registergui: make screens without guis more generic (jbowes@redhat.com)
- Incorrect field value removed on previous change (wpoteat@redhat.com)
- 829812: Add an unset command for the release command (bkearney@redhat.com)
- 823659: Update SLA text in Settings to Service Level (wpoteat@redhat.com)
- Use a temp file for finding used widgets (jbowes@redhat.com)
- clean up some unused import warnings (jbowes@redhat.com)
- default to running style checks on tests (jbowes@redhat.com)
- Make test cases stylish as well... (alikins@redhat.com)
- Fix "make stylish" (alikins@redhat.com)
- 829803: Added an unset command to service level. (bkearney@redhat.com)
- Remove reference to InstalledProductsTab.product_id_text (alikins@redhat.com)
- Add a "find-missing-widgets" target to makefile (alikins@redhat.com)
- 830949: add accessibility locators for registration widgets
  (alikins@redhat.com)
- 824979: No message for subscription-manager release --list with no
  subscriptions. (wpoteat@redhat.com)
- Added UnRegisterCommand and UnSubscribeCommand nosetests (wpoteat@redhat.com)
- registergui: get firstboot working with new new code (jbowes@repl.ca)
- registergui: Create a PreformRegisterScreen class (jbowes@repl.ca)
- registergui: add a post method for setting data on the parent
  (jbowes@repl.ca)
- registergui: create a 'pre' hook for screens (jbowes@repl.ca)
  (cduryee@redhat.com)
- 819665: print msg if user is registered to RHN Classic on "identity" command
  (cduryee@redhat.com)
  (wpoteat@redhat.com)
- Add F17 yum repo release target. (dgoodwin@redhat.com)
- fix make stylish (jbowes@redhat.com)
- 810352: Disable the expansion of the system name selection in the register
  dialog (bkearney@redhat.com)
- 824530: add test case for setting proxy cli for release (alikins@redhat.com)
- rhsm-icon codestyle cleanups (jbowes@repl.ca)
- 829900: Use the term 'Subscription Management Service' to refer to SAM, CFSE,
  etc (root@bkearney.(none))
- 829898: Make the no service level option a bit clearer as to its meaning
  (bkearney@redhat.com)
- Improve the logging so that the user only sees the approved output by default
  (bkearney@redhat.com)
- 830193: Modify the output of the yum plugin to be consistent with RHN
  (bkearney@redhat.com)
- 824530: "release" command ignoring cli proxy options (alikins@redhat.com)
- 828042,828068: Make ja_JP's Confirm Subscription unique for firstboot.
  (mstead@redhat.com)
- Updating strings from zanata (mstead@redhat.com)
- 825309: Remove the archiecture field from the table. (bkearney@redhat.com)
- 823608: Rename the software pane to product (bkearney@redhat.com)
- 810369: Prefer the term Subscription to Entitlement (bkearney@redhat.com)
- Add a warning comment about firstboot module titles (alikins@redhat.com)
- Clean up an option (bkearney@redhat.com)
- 827208: Fix the xmltag bugs in the or po file (bkearney@redhat.com)
- 827214: Clean up the XML tags in ta po file. (bkearney@redhat.com)
- Slight change in the path for the ta po file (bkearney@redhat.com)
- Slight change in the path for the ta po file (bkearney@redhat.com)
- Slight change in the path for the ml po file (bkearney@redhat.com)
- 828583: Add some spacing at the end of the file paths in the ko.po file
  (bkearney@redhat.com)
- 828816: the %%prog variable should not be translated (bkearney@redhat.com)
- 828821: Fix the addition of a new variable in the hi po file
  (bkearney@redhat.com)
- 828903: Fix translation of options in the bn po file. (bkearney@redhat.com)
- Fix part of the mis translated options (bkearney@redhat.com)
- 828965: Fix a translated option which should not have been translated
  (bkearney@redhat.com)
- 828954: fix the --pool option in the translated string (bkearney@redhat.com)
- 828958: --available should not be translated (bkearney@redhat.com)
- Add --password as an option, not a string. This cause several strings to be
  retranslated (bkearney@redhat.com)
- 828969: Fix the options in the translated string (bkearney@redhat.com)
- 828985: Fix the url in the translated string (bkearney@redhat.com)
- 828989: Fix the access url (bkearney@redhat.com)
- 818205: Release --set command should only accept values from --list.
  (awood@redhat.com)
- registergui: extract out a screen superclass (jbowes@repl.ca)
- registergui: get button label from screen class (jbowes@repl.ca)
- registergui: keep screens in a list (jbowes@repl.ca)
- registergui: pull out environment screen into its own class (jbowes@repl.ca)
- registergui: sensitivity refactor and method move (jbowes@repl.ca)
- registergui: extract out credentials_entered method (jbowes@repl.ca)
- registergui: move organization screen to its own class (jbowes@repl.ca)
- registergui: move credentials screen to its own class (jbowes@repl.ca)
- registergui: move choose server screen to its own class (jbowes@repl.ca)
- registergui: switch from GladeWrapper to GladeWidget (jbowes@repl.ca)
- registergui: Remove some unused globals (jbowes@repl.ca)

* Thu Jun 07 2012 Alex Wood <awood@redhat.com> 1.0.3-1
- 817938: Add sorting to the contract selection table. (awood@redhat.com)
- 822706: gtk widget visibility toggle compat for el5 (jbowes@repl.ca)
- 822706: Display Register button on Installed Product tab if not registered.
  (mstead@redhat.com)
- 825286: Handle unset service levels in a manner similar to unset release
  versions. (awood@redhat.com)
- 826735: Merge start/end date sub details into one row. (dgoodwin@redhat.com)
- fix make stylish (jbowes@repl.ca)
- 811593: Feedback when not providing command options is not consistent.
  (wpoteat@redhat.com)
- 806986: Subscription-Manager should refer to subscription name and product
  name. (wpoteat@redhat.com)
- 825737: Service-level --set should configure proper value for GUI
  (wpoteat@redhat.com)
- 817901: Disable the match installed products filter. (dgoodwin@redhat.com)
- Remove unecessary use of lambda. (dgoodwin@redhat.com)
- 818282: Sort virtual subscriptions to the top of contract selector.
  (dgoodwin@redhat.com)
- 818383: display better messages for yum plugin usage (cduryee@redhat.com)
- Fix logging of deleted expired certs (jbowes@repl.ca)
- Remove the constants module (jbowes@repl.ca)
- Remove useless format specifier (jbowes@repl.ca)
- 801187: condense list --consumed output (jbowes@repl.ca)
- Don't use kwargs for cli subclasses; it makes things shorter (jbowes@repl.ca)
- Remove desc cli argument, no module used it (jbowes@repl.ca)
- Use super for cli module init (jbowes@repl.ca)
- Clean up rpmlint messages (jbowes@repl.ca)
- Autogenerate the cli usage message (jbowes@repl.ca)
- Remove obsolete nose tests (jbowes@repl.ca)
- 812410: Show product name on CLI subscribe to pool. (dgoodwin@redhat.com)
- 824680: make init script status return proper exit code (alikins@redhat.com)
- fix nosetests for progress gui (jbowes@repl.ca)
- Rework urlparse calls to work with RHEL 5. (awood@redhat.com)
- 818238: Set a better progress title for sub search (jbowes@repl.ca)
- 771756: Drop "rhsm icon" from the rhsm-icon usage message (jbowes@repl.ca)
- 820294: Let candlepin handle org/env/key validation (jbowes@repl.ca)
- 818397: Rename subscription-manager-gnome to -gui (jbowes@repl.ca)
- Reduce wordiness of version command. (awood@redhat.com)
- 824333: use rhel5-friendly urlparse options (cduryee@redhat.com)
- Log the program versions when starting the GUI or making a CLI call.
  (awood@redhat.com)
- Fix the About dialog to work in RHEL 5.8 (awood@redhat.com)
- 821544: Remove the stacking id attribute from my susbcriptions since it is
  not being used currently. (bkearney@redhat.com)
- add checkcommits exception for 824100 (alikins@redhat.com)
- 824100: update zanata.xml to grab latest pt_BR.po (alikins@redhat.com)
- 822057: do not hard-code cdn to port 443 (cduryee@redhat.com)
- Display sane error on CLI if missing CA certificate. (dgoodwin@redhat.com)
- Display sane error in GUI if missing CA certificate. (dgoodwin@redhat.com)
- 812373: Terminology change for list --installed and --consumed
  (wpoteat@redhat.com)
- zanata client will push any po/*.pot files it finds. Stop.
  (alikins@redhat.com)
- 789182: Fix UnicodeEncodeError when logging. (awood@redhat.com)
- README for github and people who like to read (alikins@redhat.com)
- checkcommits exception for xgettext patch fixed in master
  (alikins@redhat.com)
- 820743: Fix these strings so xgettext finds extracts them
  (alikins@redhat.com)
- refine the regex for "make gettext_lint" (alikins@redhat.com)
- Upload el6 yum packages to another dir for compatability.
  (dgoodwin@redhat.com)

* Wed May 16 2012 Devan Goodwin <dgoodwin@rm-rf.ca> 1.0.2-1
- Updating strings from zanata (mstead@redhat.com)
- Add new server setup GUI screen. (dgoodwin@redhat.com)
- Add new server setup CLI options. (alikins@redhat.com)
- 813296: Remove check for candlepin_version (jbowes@redhat.com)
- Allow importing multiple subscriptions at once (jbowes@redhat.com)
- 820170: Subscription Manager release --list should display "not supported"
  message for older candlepin. (wpoteat@redhat.com)
- 817938: Make columns in subscription-manager tables sortable.
  (awood@redhat.com)
- 812153: Release command should have a --show command which is the default.
  (wpoteat@redhat.com)
- 820080: Fix "Configuration" spelling on firstboot page (alikins@redhat.com)
- Set the parent window for the about dialog (mstead@redhat.com)
- removing a sentence from the manpage about working on RHEL 5.8 and later,
  bz820765 (deon@deonlackey.com)
- 821024: Properly handle ESC on preferences dialog (mstead@redhat.com)
- Replaced toolbar with menubar. (mstead@redhat.com)
- 820040,820037,820030: don't break multibyte help blurbs (alikins@redhat.com)
- 817036: Add a version command to subscription-manager. (awood@redhat.com)
- The unbindAll command now returns JSON. (awood@redhat.com)
- Explain the conditional imports more accurately. (alikins@redhat.com)
- Print different message when subscribing to no service level.
  (awood@redhat.com)
- remove deprecated use of "md5" module (alikins@redhat.com)
- Enable and disable available repos on client machine from Subscription
  Manager CLI (wpoteat@redhat.com)
- 790939: Add SLA to rhn-migrate-classic-to-rhsm. (awood@redhat.com)
- 812388: Show the number of entitlements unsubscribed from. (awood@redhat.com)
- 818298: release --list should not display rhel-5 when only rhel-6 product is
  installed (wpoteat@redhat.com)
- 810236: Update facts after registering with --consumerid.
  (dgoodwin@redhat.com)
- 818461: invalid date format error when using or_IN.UTF-8 (cduryee@redhat.com)
- Store date of migration in migration facts for rhn-migrate-classic-to-rhsm.
  (awood@redhat.com)
- Unify our el5 and el6 firstboot modules (jbowes@redhat.com)
- add a gconf setting for users who do not want to use the icon
  (cduryee@redhat.com)
- do not use the gui by default when migrating (cduryee@redhat.com)
- Allow service level change for consumer via CLI independent of other calls.
  (wpoteat@redhat.com)
- 815479: Incorrect owner should be relayed on service level list call.
  (wpoteat@redhat.com)
- 817390: add completion support for servicelevel (alikins@redhat.com)
- 817117: fix completion of environment command (alikins@redhat.com)
- 816377: handle cert migration data being missing (alikins@redhat.com)
- Store date of migration and installation number in migration facts.
  (awood@redhat.com)
- Fixing registration error when loading SlaWizard (mstead@redhat.com)

* Thu Apr 26 2012 Michael Stead <mstead@redhat.com> 1.0.1-1
- latest strings from zanata (alikins@redhat.com)
- add test cases for autobind.py (alikins@redhat.com)
- pep8 and pyflakes cleanups (jbowes@redhat.com)
- 815563: Remove incorrect at-spi locators. (awood@redhat.com)
- 795541: Environment command should omit the Library from katello
  (bkearney@redhat.com)
- 806993: Tolerate the provision of a scheme with the proxy string.
  (awood@redhat.com)
- remove remnants of subscription_assistant.py (alikins@redhat.com)
- 811952: Don't try to unsubscribe old ents if we register (alikins@redhat.com)
- 811952: Handle errors on unsubscribing ent certs (alikins@redhat.com)
- 812929: Fix issue with selected sla not being in suitable_slas
  (mstead@redhat.com)
- 812897: Use consistent casing for the word "Error" (awood@redhat.com)
- Improve preferences dialog error message. (dgoodwin@redhat.com)
- 811863: Handle unforseen errors in preferences dialog. (dgoodwin@redhat.com)
- 811340: Select the first product in My Installed Software table by default.
  (awood@redhat.com)
- 811594: The config, repos, and facts commands should default to --list if no
  options are provided. (awood@redhat.com)
- 812104: add "release" and "service-level" to completion (alikins@redhat.com)
- 801434: Add at-spi accessibility name to calendar widget. (awood@redhat.com)
- updates to man pages (deon@deonlackey.com)
- 811591: Use consistent messages for not being registered
  (bkearney@redhat.com)
- Updated the --servicelevel option description (deon@deonlackey.com)
- Use numeric index to access value returned by urlparse. (awood@redhat.com)
- 790579: Show translations for errors thrown by installation number parsing.
  (awood@redhat.com)
- adding --servicelevel option to list command (deon@deonlackey.com)
- 810306: Improved messaging in firstboot (mstead@redhat.com)
- 811337: unregister any time we return to rhsm_login (jbowes@redhat.com)
- 807153: Allow more aggressive deletion of product certs. (awood@redhat.com)
- 810399: require the latest rhn-setup-gnome for firstboot (alikins@redhat.com)
- 810290: use correct calculation for "Next update" time in sm-gui
  (cduryee@redhat.com)
- 810363: handle socket errors for bad proxy host in firstboot
  (alikins@redhat.com)
- Latest man page and documentation (dlackey@redhat.com)
- 809989: Add the shortened password url to the strings files.
  (bkearney@redhat.com)
- 809989: Add a shorter URL to the registration screen (bkearney@redhat.com)
- rev the zanata version to 1.0.X (alikins@redhat.com)
- Incrementing version number after 6.3 branch. (mstead@redhat.com)

* Wed Apr 04 2012 Michael Stead <mstead@redhat.com> 0.99.13-1
- latest strings into keys.pot and updated from zanata (alikins@redhat.com)
- 809611: Fix undefined variable in installedtab for expired
  (alikins@redhat.com)
- pep8/pyflakes cleanups (alikins@redhat.com)
- Repolib now requires a UEP connection. (awood@redhat.com)
- Use numeric index to access portion of URL. (awood@redhat.com)
- 807785: use a better title on the autobind wizard (jbowes@redhat.com)
- latest strings from zanata (alikins@redhat.com)
- Add release selection to preferences dialog (alikins@redhat.com)
- 805415: handle entitlements for socket count of 0 (alikins@redhat.com)
- 804201: Fix sla select in firstboot after back button (jbowes@redhat.com)
- 807477: Delay attempt to connect to RHN until after basic error checks.
  (awood@redhat.com)
- 803374: Change the 'Subscribe' button to read 'Auto-subscribe.'
  (awood@redhat.com)
- 808217: Add a header to the release list (bkearney@redhat.com)
- 807153: Provide a more informative error message when encountering repodata
  errors. (awood@redhat.com)
- 807822: Allow setting release to '' (mstead@redhat.com)
- 807036: Instruct users to go to All Subscriptions for all SLA failures
  (bkearney@redhat.com)
- 807407: Subscripton Manager substitutes "" for $releasever when releaseVer
  not set on consumer (wpoteat@redhat.com)
- 803756: Trap RemoteServerException as well as RestLibException (404) for
  service-level command (mstead@redhat.com)
- 806941: Removed unknown swapped attribute from autobind.glade.
  (mstead@redhat.com)
- 807360: Allow the repos command to work without being registered
  (bkearney@redhat.com)
- 806457: Fix deletion of productids with yum localinstall (alikins@redhat.com)

* Fri Mar 23 2012 Michael Stead <mstead@redhat.com> 0.99.12-1
- Don't skip past firstboot login page on invalid user/pass (jbowes@redhat.com)
- 805690: Turn repo gpgcheck off if no gpgkey specified. (dgoodwin@redhat.com)
- 795552: Put safe int conversions around certain fact checks.
  (bkearney@redhat.com)
- 804100: display an error when candlepin doesn't support release
  (jbowes@redhat.com)
- 804227: expect a Release object instead of a bare string (alikins@redhat.com)
- Latest string files from zanata (bkearney@redhat.com)
- 805450: display better error message when autosubscribing
  (cduryee@redhat.com)
- 805594: Give each "Subscribe" button in the GUI a unique at-spi name.
  (awood@redhat.com)
- 803374: Provide unambiguous at-spi names for widgets. (awood@redhat.com)
- 805353: subscription-manager list --help should use consistent wording for
  servicelevel option. (awood@redhat.com)

* Thu Mar 22 2012 Michael Stead <mstead@redhat.com> 0.99.11-1
- 805906: fix missing imports for firstboot (jbowes@redhat.com)
- Fix RHEL6 firstboot attribute error (dgoodwin@redhat.com)
- 772218: throw an error if unparsed command line options exist
  (cduryee@redhat.com)
- Add missing imports to rhsm_login for error dialogs (jbowes@redhat.com)
- 803386: Display product ID in GUI and CLI. (awood@redhat.com)
- Fix specfile for el5 firstboot (jbowes@redhat.com)
- 804227,804076,804228: Handle 404's from old candlepin servers without
  /release (alikins@redhat.com)
- 803778: Updated the --servicelevel not supported messages for subscribe
  command (mstead@redhat.com)
- 803778: Updated the --servicelevel not supported messages for register
  command (mstead@redhat.com)
- 803756,803762: Updated error message for service-level command
  (mstead@redhat.com)
- fixups for strings from zanata (alikins@redhat.com)
- latest strings from zanata (alikins@redhat.com)
- 789007: Migration should fail early when attempted with non org admin user.
  (awood@redhat.com)
- 805024: Hide extra separator along with redeem button. (awood@redhat.com)
- 800999: Added --servicelevel arg to CLI list command (mstead@redhat.com)
- 804227: Fix issues with repos --list (alikins@redhat.com)
- Add proper back/forward logic for firstboot sla subscribe (jbowes@redhat.com)
- 800933: Display service level and type in CLI list commands.
  (dgoodwin@redhat.com)
- 789008: Print a more specific error message when Candlepin calls fail.
  (awood@redhat.com)
- hook up sla firstboot to more registration cases (jbowes@redhat.com)
- Define globals at module scope. (awood@redhat.com)
- Remove firstboot subscriptions module (jbowes@redhat.com)
- Fix broken tests for DST. Stop using time.time() (alikins@redhat.com)
- Add error cases for firstboot autobind (jbowes@redhat.com)
- Perform the actual entitlement bind on confirm subs screen
  (jbowes@redhat.com)
- Set up shared state for AutobindController in firstboot (jbowes@redhat.com)
- Extract a controller class for sla select logic (jbowes@redhat.com)
- Break apart autobind first boot module (jbowes@redhat.com)
- Add some autobind wizard button spacing. (dgoodwin@redhat.com)
- Always update the icon and notification details on status change.
  (mstead@redhat.com)
- Only add icon click listeners once. (mstead@redhat.com)
- Adding notification nag icon support for Registration Required
  (mstead@redhat.com)
- add firstboot rhsm_autobind to spec file (jbowes@redhat.com)
- Autobind cancel during registration will now unregister you.
  (dgoodwin@redhat.com)
- Update CLI to handle server that doesn't support service levels.
  (dgoodwin@redhat.com)
- Move back/forward/cancel buttons in sla selection to parent
  (jbowes@redhat.com)
- Revert "Update CLI to handle server that doesn't support service levels."
  (dgoodwin@redhat.com)
- Update GUI to handle server that does not support service levels.
  (dgoodwin@redhat.com)
- Update CLI to handle server that doesn't support service levels.
  (dgoodwin@redhat.com)
- Add autobind screen to firstboot (jbowes@redhat.com)
- Fix firstboot unregister import error. (dgoodwin@redhat.com)
- Add missing spacers to main window toolbar. (dgoodwin@redhat.com)
- Fix an error handling bug. (dgoodwin@redhat.com)
- Get register screen working in el6 firstboot (jbowes@redhat.com)
- Center wizard's error dialog on main window (mstead@redhat.com)
- Removing commented out code in register dialog (mstead@redhat.com)
- Add skip option instead of autobind in register dialog. (mstead@redhat.com)
- Fix preferences dialog error when not registered. (dgoodwin@redhat.com)
- Improved error handling for autobind wizard. (dgoodwin@rm-rf.ca)
- Fix message window warnings. (dgoodwin@rm-rf.ca)
- Fix alignment on select SLA screen. (dgoodwin@redhat.com)
- Display the service level selected when confirming autobind subs (dgoodwin
  @rm-rf.ca)
- Implement Cancel button on autobind wizard screens. (dgoodwin@redhat.com)
- Allow setting service level from preferences dialog. (dgoodwin@redhat.com)
- First cut at a preferences dialog. (dgoodwin@redhat.com)
- Pack SLA's into a scrolled window. (dgoodwin@rm-rf.ca)
- Handle any exception that happens when the autobind wizard is loaded.
  (mstead@redhat.com)
- Setting parent window on AutobindDialog and add titles to screens.
  (mstead@redhat.com)
- Integrating autobind wizard with register gui. (mstead@redhat.com)
- Fix autobind wizard disappearing on window switch. (dgoodwin@redhat.com)
- Do not set SLA until user hit's subscribe button. (dgoodwin@redhat.com)
- Polish autobind glade UI (dgoodwin@redhat.com)
- Set and use the system's service level. (dgoodwin@redhat.com)
- Cleaning up Select SLA screen (mstead@redhat.com)
- Added framework for back button support (mstead@redhat.com)
- Handle no SLAs cover all installed products. (dgoodwin@rm-rf.ca)
- Handle launching autobind when no entitlements needed. (dgoodwin@rm-rf.ca)
- Set detected prod list in Select SLA screen (mstead@redhat.com)
- Close autobind wizard once complete. (dgoodwin@redhat.com)
- Hookup actual bind in autobind wizard. (dgoodwin@redhat.com)
- SelectSLA now keeps track of selected SLA and pass to confirm dialog.
  (mstead@redhat.com)
- Load the autobind glade file on wizard creation. (mstead@redhat.com)
- Switch to more explicit screen switching. (dgoodwin@redhat.com)
- Set screen title when screen is changed. (mstead@redhat.com)
- Allow screens to pass custum data during wizard screen change.
  (mstead@redhat.com)
- Hooking up button signals for selectsla (mstead@redhat.com)
- Add callback to allow screen change in wizard (mstead@redhat.com)
- Fixing broken tests due to leap year. (mstead@redhat.com)
- Attempt to keep button bar right aligned. (mstead@redhat.com)
- Removed the button bar form the wizard. (mstead@redhat.com)
- Created AutobindWizardScreen to provide contract for AutobindWizard
  (mstead@redhat.com)
- Display appropriate screen in SLA wizard. (mstead@redhat.com)
- Fixed GtkWarning: IA__gtk_widget_reparent error when launchig dialog
  (mstead@redhat.com)
- First cut at adding the Select SLA screen. (mstead@redhat.com)
- Check if dry-run results cover required products. (dgoodwin@redhat.com)
- Check dry run autobind results for each service level. (dgoodwin@redhat.com)
- Sketch out an autobind wizard class. (dgoodwin@redhat.com)
- Start sketching out the confirm subscriptions screen. (dgoodwin@redhat.com)

* Wed Mar 14 2012 Michael Stead <mstead@redhat.com> 0.99.10-1
- latest strings from zanata (alikins@redhat.com)
- 801434: Add at-spi accessibility name to calendar selection widget.
  (awood@redhat.com)
- 800917: Display service level and type in All Subs tab (dgoodwin@redhat.com)
- Add support for "release" command (alikins@redhat.com)
- 801517: Missed translating a label during the registration process
  (bkearney@redhat.com)
- 801513: One translation had a copy/paste error (bkearney@redhat.com)
- The migration script should write default proxy auth settings.
  (awood@redhat.com)
- Revert "801513: A replacement variable was used in a translation file where
  it was not needed" (dgoodwin@redhat.com)
- 801545: Break apart the string to make them easier for the translators
  (bkearney@redhat.com)
- 801513: A replacement variable was used in a translation file where it was
  not needed (bkearney@redhat.com)
- 798015: Migration script should play nicely with proxies. (awood@redhat.com)
- 742033: Unsubscribe button is not greyed out when nothing is selected
  (wpoteat@redhat.com)
- 783990: Handle network errors when migrating. (awood@redhat.com)

* Tue Mar 06 2012 Michael Stead <mstead@redhat.com> 0.99.9-1
- Updating required version of python-rhsm (mstead@redhat.com)
- fixes for po files (alikins@redhat.com)
- latest translations from zanata (alikins@redhat.com)
- 799394: Do not attempt to remove redhat.repo if it does not exist.
  (awood@redhat.com)
- 800121: do not attempt to call UEP when system is unregistered
  (cduryee@redhat.com)
- 799271: The usage string for service-levels contained the incorrect command
  name (bkearney@redhat.com)
- 799271: The usage string for service-levels contained the incorrect command
  name (bkearney@redhat.com)
- 704408: date field patch fixes per jbowes (cduryee@redhat.com)
- 797243: make unregister finish updating repos (alikins@redhat.com)
- 704408: allow users to clear the date box for contract searches
  (cduryee@redhat.com)
- 799316: Re-add librsvg2 dependency (dgoodwin@redhat.com)
- 797996: Add manage_repos setting to default rhsm.conf (dgoodwin@redhat.com)
- 795564: Add a newline at the end of the options error (bkearney@redhat.com)
- 752756: Cache the facts, and refresh the validity facts whenever they change.
  (bkearney@redhat.com)
- Return a consistent scope for public IPv6 addresses across EL5 and EL6.
  (awood@redhat.com)
- 737773: Do not show the forgotten password url as a link.
  (bkearney@redhat.com)
- Fixing broken tests due to leap year. (mstead@redhat.com)
- Explicitly define el5 macro in spec file. (dgoodwin@redhat.com)
- 796730: Improve the clarity of the usage statement (bkearney@redhat.com)
- 767790: Improve the messaging when a system is not registered.
  (bkearney@redhat.com)
- 797294: Typo in commit caused execution error. (bkearney@redhat.com)
- 796756: use only the basename for the usage string (bkearney@redhat.com)
- 796756: The usage string should be less verbose to be more consistent with
  the other executable files (bkearney@redhat.com)
- CLI service-levels touchups. (dgoodwin@redhat.com)
- 656896: remove attribute 'swapped' (msuchy@redhat.com)
- Release to Fedora 17 branch as well. (dgoodwin@redhat.com)

* Wed Feb 22 2012 Devan Goodwin <dgoodwin@rm-rf.ca> 0.99.8-1
- 790205: do not lay down install-num-migrate-to-rhsm on rhel6 systems
  (cduryee@redhat.com)
- latest translations from zanata (alikins@redhat.com)
- 795541: Change the environment filtering which is being done on the client
  side (bkearney@redhat.com)
- Add consumer deleted on server detection. (jbowes@redhat.com)
- Fix spec for both Fedora 15+ and RHEL 7+. (dgoodwin@redhat.com)
- Fix Makefile for both Fedora 15+ and RHEL 7+. (dgoodwin@redhat.com)
- Add service level to register and subscribe CLI commands.
  (dgoodwin@redhat.com)
- Add service-level CLI command. (dgoodwin@redhat.com)
- delete consumer on rhsmcertd checkin (jbowes@redhat.com)
- pull out rhsmcertd python worker to its own file (jbowes@redhat.com)
- clean up some compiler warnings in rhsmcertd (jbowes@redhat.com)
- String cleanups (alikins@redhat.com)
- 790217: install-num-migrate-to-rhsm shouldn't copy both Desktop and
  Workstation product certs. (awood@redhat.com)

* Mon Feb 13 2012 Michael Stead <mstead@redhat.com> 0.99.7-1
- Improve relevancy of details on my installed products tab.
  (dgoodwin@redhat.com)
- 719743: Added better punctuation to one status message (bkearney@redhat.com)
- Have client check sockets on non-stacked entitlements as well.
  (dgoodwin@redhat.com)
- New date compare implemetation for determining start/end dates
  (mstead@redhat.com)
- Add "zanata-pull" and "zanata-push" makefile targets (alikins@redhat.com)
- as_IN seems busted on RHEL6, so skip it (alikins@redhat.com)
- pep8/make stylish cleanups (alikins@redhat.com)
- 741155: Fixed start/end date calculations for My Installed Software tab
  (mstead@redhat.com)
- fixes for po files from zanata (alikins@redhat.com)
- new po files from zanata (alikins@redhat.com)
- 767620: Add manage_repos config option. (dgoodwin@redhat.com)
- 784031: remove katello plugin (cduryee@redhat.com)
- Make return code from import consistent with subscribe. (awood@redhat.com)
- Add Fedora release target. (dgoodwin@redhat.com)

* Wed Feb 01 2012 Devan Goodwin <dgoodwin@rm-rf.ca> 0.99.6-1
- 783542: Return code for bad input to install-num-migrate-to-rhsm should be 1.
  (awood@redhat.com)
- 773707: remove hard coded reference to /etc/pki/product (cduryee@redhat.com)
- 783278: do not alter system facts on dry run (cduryee@redhat.com)
- IPv4 and IPv6 facts that are undefined should return 'Unknown' instead of
  'None'. (awood@redhat.com)

* Fri Jan 27 2012 Michael Stead <mstead@redhat.com> 0.99.5-1
- Updated releasers.conf for rhel-6.3 (mstead@redhat.com)
- Making return code from subscribe --pool consistent with subscribe --auto
  (awood@redhat.com)
- 785018: Corrected help text for --no-auto. (awood@redhat.com)
- 656944: List IPv6 information in facts. (awood@redhat.com)
- 689608: Subscription failure should result in a return code of 1.
  (awood@redhat.com)
- 772921: Do not show message dialog when multiple sub-man launches detected.
  (mstead@redhat.com)
- 772921: Clicking notification icon shuts down subscription manager.
  (mstead@redhat.com)
- 734533: Failure to import should result in a return code of 1.
  (awood@redhat.com)
- 782549: Subscription manager throws exception when an expired cert exists.
  (mstead@redhat.com)
- 772338: Subscription-manager-gui help documentation review
  (wpoteat@redhat.com)
- 772338: subscription-manager-gui Help documentation needs a review
  (wpoteat@redhat.com)
- latest strings from zanata (alikins@redhat.com)
- 781510: 'subscription-manager clean' should delete redhat.repo
  (awood@redhat.com)
- 771726: Man page for rhsm-compliance-icon should be re-authored to rhsm-icon
  (wpoteat@redhat.com)

* Thu Jan 12 2012 Devan Goodwin <dgoodwin@rm-rf.ca> 0.99.4-1
- 766778: Improvements on quantity spinner max value entry. (mstead@redhat.com)
- 736465: "Product's Subscription Details" in the gui is neglecting stack
  subscriptions (wpoteat@redhat.com)
- 772209: install-num-migrate-to-rhsm does not work on x86 arch
  (cduryee@redhat.com)
- 761140: enable the help button in firstboot (jbowes@redhat.com)
- 771726: Rename man manpage for rhsm-compliance-icon to rhsm-icon.
  (bkearney@redhat.com)
- 758038: Guest's system facts displays "virt.uuid: Unknown"
  (wpoteat@redhat.com)
- 767265: Always send up the list of packages on registration.
  (awood@redhat.com)
- 768983: show future subs in list --consumed (jbowes@redhat.com)

* Tue Jan 03 2012 Devan Goodwin <dgoodwin@rm-rf.ca> 0.99.3-1
- 768983: don't purge future dated entitlements (jbowes@redhat.com)
- 769642: confusing output from rhn-migrate-to-rhsm when autosubscribe fails
  (cduryee@redhat.com)
- 769433: make rhel5 firstboot modules use bound gettext (alikins@redhat.com)
- Custom facts should be loaded after hardware facts. (awood@redhat.com)
- 745973: Fixed missing product icons for partially stacked future entitlement.
  (mstead@redhat.com)
- 769433: Tag the module names as gettext (alikins@redhat.com)
- 761478: Facts viewed in the GUI were getting out of date when system
  entitlement status changed. (awood@redhat.com)
- 761133: Support fixing yellow state in compliance assistant.
  (dgoodwin@redhat.com)
- 766577: use unicode strings for possible server errors (alikins@redhat.com)
- 768415: remove hardcoded reference to x86_64 for extra channel enablement
  (cduryee@redhat.com)

* Fri Dec 16 2011 Devan Goodwin <dgoodwin@redhat.com> 0.99.2-1
- Initial Fedora build. (dgoodwin@redhat.com)
- 754425: Remove grace period logic (jbowes@redhat.com)
- 766577: Fix error on "redeem" with multibyte lang (alikins@redhat.com)
- Add README.Fedora to Fedora builds (cduryee@redhat.com)
- 757697: report xen dom0 as host, not guest (cduryee@redhat.com)
- 747014: Help icon was not working in RHEL 5. (awood@redhat.com)
- 767754: Invalid certificate status when stacked entitlements have overlapping
  dates (wpoteat@redhat.com)
- 745995: Ensure default quantity calc does not include future entitlements.
  (mstead@redhat.com)
- 760017: Display a friendly message when an invalid installation number is
  encountered. (awood@redhat.com)
- 758162: allow --force to override missing mappings (cduryee@redhat.com)
- 759069: catch exception when enabling invalid repositories
  (cduryee@redhat.com)

* Mon Dec 12 2011 William Poteat <wpoteat@redhat.com> 0.98.8-1
- 755861: Fixed quantity selection issue due to older version of pygtk on 5.8.
  (mstead@redhat.com)
- 765905: add man pages for subscription-manager-migration (cduryee@redhat.com)

* Wed Dec 07 2011 William Poteat <wpoteat@redhat.com> 0.98.7-1
- mismatch newlines in strings (jesusr@redhat.com)

* Wed Dec 07 2011 William Poteat <wpoteat@redhat.com> 0.98.6-1
- 755031: Update to Subscription Assistant quantity check in unlimited pool
  case. (wpoteat@redhat.com)

* Mon Dec 05 2011 William Poteat <wpoteat@redhat.com> 0.98.5-1
- 755031: Unregister before attempting to run a second registration
  (jbowes@redhat.com)

* Mon Dec 05 2011 William Poteat <wpoteat@redhat.com> 0.98.4-1
- 740788: Getting error with quantity subscribe using subscription-assitance
  page. (wpoteat@redhat.com)
- 755130: add extra whitespace to classic warning (cduryee@redhat.com)
- 759199: rhsmcertd is logging the wrong value for certFrequency
  (cduryee@redhat.com)
- 758471: install-num-migrate-to-rhsm threw traceback when no instnum was
  found. (awood@redhat.com)
- 752572: add interval logging statements back in on rhsmcertd startup
  (cduryee@redhat.com)
- 756507: do not use output from "getlocale" as input for "setlocale"
  (cduryee@redhat.com)
- 746259: Don't allow the user to pass in an empty string as an activation key
  (awood@redhat.com)
- 705883: Fix error dialog modal issues. (dgoodwin@redhat.com)
- 756173: Unexpected behavoir change in subscription-manager unregister
  (wpoteat@redhat.com)
- 746732: Only use fallback locales for dates we need to parse
  (alikins@redhat.com)
- 753093: The available subscriptions count does not show correctly in
  Subscription Manager GUI (wpoteat@redhat.com)
- 749636: Client should not support users entering activation keys and existing
  consumer ids (bkearney@redhat.com)
- 719743: Improved text output for successful pool subscription
  (bkearney@redhat.com)
- 755541: Enhanced the message in the katello plugin to debug when the backend
  system does not support environments. (bkearney@redhat.com)
- 755035: Migration script should work on RHEL 5.7 and up. (awood@redhat.com)
- 749332: Normalize the error messages for not being registered
  (bkearney@redhat.com)
- 754821: Default org of "Unknown" was not marked for gettext
  (alikins@redhat.com)<|MERGE_RESOLUTION|>--- conflicted
+++ resolved
@@ -420,27 +420,9 @@
 
 %install
 rm -rf %{buildroot}
-<<<<<<< HEAD
 make -f Makefile install VERSION=%{version}-%{release} \
-    PYTHON=%{__python} \
-    PREFIX=%{buildroot} PYTHON_SITELIB=%{python_sitearch} \
-=======
-%if %{use_python3}
-make -f Makefile install VERSION=%{version}-%{release} \
-    PYTHON=/usr/bin/python3 PREFIX=%{_prefix} \
-    DESTDIR=%{buildroot} PYTHON_SITELIB=%{python3_sitearch} \
-    OS_VERSION=%{?fedora}%{?rhel}%{?suse_version} OS_DIST=%{dist} \
-    %{?install_ostree} %{?post_boot_tool} %{?gtk_version} \
-    %{?install_yum_plugins} %{?install_dnf_plugins} \
-    %{?install_zypper_plugins} \
-    %{?with_systemd}
-rm %{buildroot}/usr/bin/subscription-manager
-rm %{buildroot}/usr/bin/subscription-manager-gui
-%endif
-make -f Makefile install VERSION=%{version}-%{release} \
-    PYTHON=/usr/bin/python2 PREFIX=%{_prefix} \
+    PYTHON=%{__python} PREFIX=%{_prefix} \
     DESTDIR=%{buildroot} PYTHON_SITELIB=%{python_sitearch} \
->>>>>>> dac6b643
     OS_VERSION=%{?fedora}%{?rhel}%{?suse_version} OS_DIST=%{dist} \
     %{?install_ostree} %{?post_boot_tool} %{?gtk_version} \
     %{?install_yum_plugins} %{?install_dnf_plugins} \
