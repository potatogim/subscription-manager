--- conflicted
+++ resolved
@@ -26,18 +26,10 @@
 
 from rhsm.config import initConfig
 
-<<<<<<< HEAD
-from subscription_manager.certlib import ConsumerIdentity, \
-                    ProductDirectory, EntitlementDirectory
+from subscription_manager import certlib
 from subscription_manager.certlib import system_log as inner_system_log
 from subscription_manager.pkgprofile import ProfileManager, delete_profile_cache
 from subscription_manager.facts import Facts
-=======
-from subscription_manager import certlib
-#from subscription_manager.certlib import ConsumerIdentity, \
-#                    ProductDirectory, EntitlementDirectory
-#from subscription_manager.certlib import system_log as inner_system_log
->>>>>>> f29df699
 
 log = logging.getLogger('rhsm-app.' + __name__)
 
@@ -76,7 +68,7 @@
 
 
 def system_log(message, priority=syslog.LOG_NOTICE):
-    certlib.system_log(message, priority)
+    inner_system_log(message, priority)
 
 
 def persist_consumer_cert(consumerinfo):
@@ -382,12 +374,8 @@
     columns = ['id', 'quantity', 'consumed', 'endDate', 'productName',
             'providedProducts', 'productId']
 
-<<<<<<< HEAD
     dlist = list_pools(cpserver, consumer_uuid, facts, get_all, active_on)
 
-=======
-    dlist = list_pools(cpserver, consumer_uuid, facts, all, active_on)
->>>>>>> f29df699
     data = [_sub_dict(pool, columns) for pool in dlist]
     for d in data:
         if int(d['quantity']) < 0:
