--- conflicted
+++ resolved
@@ -48,18 +48,12 @@
         # that we need to update
         self.graylist = ['cpu.cpu_mhz']
 
-<<<<<<< HEAD
     def delete_cache(self):
         if os.path.exists(self.fact_cache):
             log.info("Deleting facts cache: %s" % self.fact_cache)
             os.remove(self.fact_cache)
 
     def write_cache(self):
-=======
-
-
-    def write(self, facts, force=False):
->>>>>>> f29df699
         if not os.access(self.fact_cache_dir, os.R_OK):
             os.makedirs(self.fact_cache_dir)
         try:
@@ -128,20 +122,11 @@
             # we decide to save them, so delete facts out from under a Fact object means
             # it wasn't detecting it missing in that case and not writing a new one
             return self.facts
-<<<<<<< HEAD
-        self.facts = self._find_facts()
+        self.facts = self._find_facts(check_entitlements=check_entitlements)
         return self.facts
 
-    def _find_facts(self):
+    def _find_facts(self, check_entitlements):
         # Load custom facts from /etc/rhsm/facts:
-=======
-        self.facts = self.find_facts(check_entitlements=check_entitlements)
-        return self.facts
-
-    def find_facts(self, check_entitlements=True):
-        # don't figure this out twice if we already did it for
-        # delta()
->>>>>>> f29df699
         facts_file_glob = "%s/facts/*.facts" % rhsm.config.DEFAULT_CONFIG_DIR
         file_facts = {}
         for file_path in glob.glob(facts_file_glob):
