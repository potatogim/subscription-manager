#!/usr/bin/python

#
# Copyright (c) 2010 - 2012 Red Hat, Inc.
#
# This software is licensed to you under the GNU General Public License,
# version 2 (GPLv2). There is NO WARRANTY for this software, express or
# implied, including the implied warranties of MERCHANTABILITY or FITNESS
# FOR A PARTICULAR PURPOSE. You should have received a copy of GPLv2
# along with this software; if not, see
# http://www.gnu.org/licenses/old-licenses/gpl-2.0.txt.
#
# Red Hat trademarks are not licensed under GPLv2. No permission is
# granted to use or replicate Red Hat trademarks that are incorporated
# in this software or its documentation.
#

if __name__ != '__main__':
    raise ImportError("This module can not be imported.")

import sys

# Ensure that the RHSM libs are on the path.
_LIBPATH = "/usr/share/rhsm"
if _LIBPATH not in sys.path:
    sys.path.append(_LIBPATH)


from subscription_manager.i18n import configure_i18n
configure_i18n()

import gettext
_ = gettext.gettext

from rct.cli import RctCLI

<<<<<<< HEAD
=======
# Make sure that we have root access
if os.getuid() != 0:
    sys.stderr.write(_('Error: this command requires root access to execute') + '\n')
    sys.exit(8)

>>>>>>> ad09a94c

def main():
    return RctCLI().main()


if __name__ == '__main__':
    try:
        sys.exit(abs(main() or 0))
    except SystemExit, e:
        #this is a non-exceptional exception thrown by Python 2.4, just
        #re-raise, bypassing handle_exception
        raise e
    except KeyboardInterrupt:
        sys.stderr.write("\n" + _("User interrupted process."))
        sys.exit(0)<|MERGE_RESOLUTION|>--- conflicted
+++ resolved
@@ -34,14 +34,6 @@
 
 from rct.cli import RctCLI
 
-<<<<<<< HEAD
-=======
-# Make sure that we have root access
-if os.getuid() != 0:
-    sys.stderr.write(_('Error: this command requires root access to execute') + '\n')
-    sys.exit(8)
-
->>>>>>> ad09a94c
 
 def main():
     return RctCLI().main()
