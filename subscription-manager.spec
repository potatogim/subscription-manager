--- conflicted
+++ resolved
@@ -260,18 +260,12 @@
    fi
 fi
 
-<<<<<<< HEAD
-%changelog
-=======
 %changelog
 * Mon Dec 05 2011 William Poteat <wpoteat@redhat.com> 0.98.5-1
-- 
-+- 755031: Unregister before attempting to run a second registration
-+  (jbowes@redhat.com)
-
-* Mon Dec 05 2011 William Poteat <wpoteat@redhat.com> 0.98.4-1
 - 755031: Unregister before attempting to run a second registration
   (jbowes@redhat.com)
+
+* Mon Dec 05 2011 William Poteat <wpoteat@redhat.com> 0.98.4-1
 - 740788: Getting error with quantity subscribe using subscription-assitance
   page. (wpoteat@redhat.com)
 - 755130: add extra whitespace to classic warning (cduryee@redhat.com)
@@ -302,1968 +296,4 @@
 - 749332: Normalize the error messages for not being registered
   (bkearney@redhat.com)
 - 754821: Default org of "Unknown" was not marked for gettext
-  (alikins@redhat.com)
-
-* Thu Nov 17 2011 William Poteat <wpoteat@redhat.com> 0.98.3-1
-- 754329 - firstboot error: gtk.Notebook object has no attribute 'moveToPage'
-  (alikins@redhat.com)
-- 753941: Accessibility tools cannot access checkboxes in proxy config.
-  (awood@redhat.com)
-- Fix for package upload in registration process (tstrachota@redhat.com)
-- Cleanup auto-subscribe behavior. (dgoodwin@redhat.com)
-- 727973: Clear subscription details in assistant. (dgoodwin@redhat.com)
-- The set_tooltip_text function was added in PyGTK 2.12 and isn't available to
-  RHEL 5. (awood@redhat.com)
-- Fix list --consumed formatting error. (dgoodwin@redhat.com)
-- Add a script to perform offline migrations from installation numbers to
-  certificates. (awood@redhat.com)
-- 746262: Quantity errors are reported as integers, and only ints are used for
-  quantity subscriptions (bkearney@redhat.com)
-- 740377: Fix multiple stacking issues in the cert sorter.
-  (dgoodwin@redhat.com)
-- Convert type None to the string "None" when displaying info from certs (per
-  katello team) (cduryee@redhat.com)
-- Fix CLI list --consumed. (dgoodwin@redhat.com)
-- Adding rhn-migration-classic-to-rhsm script. (awood@redhat.com)
-- Toolbox and subscription status changes (jbowes@redhat.com)
-
-* Fri Oct 28 2011 William Poteat <wpoteat@redhat.com> 0.98.2-1
-- Switch to EL5 compatible APIs (jbowes@redhat.com)
-- Remove post-healing logging of product status. (dgoodwin@redhat.com)
-- Refresh certificates after healing. (dgoodwin@redhat.com)
-- Push the latest strings to zanata (bkearney@redhat.com)
-- 699970: Remove many of the multiple line items in the translated strings.
-  (bkearney@redhat.com)
-* Tue Oct 25 2011 William Poteat <wpoteat@redhat.com> 0.97.2-1
-- Update the strings file and push it to Zanata (bkearney@redhat.com)
-- 747024: Restore previous behaviour for unhandled exceptions
-  (alikins@redhat.com)
-- 747630: Fit allsubs tab in firstboot for verbose locales (jbowes@redhat.com)
-- 747630: Use shorter strings for 'Entitlement Platform Registration'
-  (jbowes@redhat.com)
-- Fix yum repo location for EL6. (dgoodwin@redhat.com)
-- 742013: More fixes for translations in firstboot (alikins@redhat.com)
-- 742013: Fix for translations in firstboot (alikins@redhat.com)
-- 692242: Subscription-manager does not force a dbus status check when certs
-  are updated (cduryee@redhat.com)
-- 746257: Update activationkey man page example (jbowes@redhat.com)
-- 737145: remove successive newlines on write (jbowes@redhat.com)
-- 694450: Updated chinese string which was incorrect (bkearney@redhat.com)
-- 717654: Subscription-manager lock file should be created with the correct
-  label (awood@redhat.com)
-- Alter entitlements_valid to be ternary (cduryee@redhat.com)
-- Adding new tito releasers.conf. (dgoodwin@redhat.com)
-
-* Mon Oct 17 2011 Devan Goodwin <dgoodwin@rm-rf.ca> 0.97.1-1
-- 743704: Fix healing date issues. (dgoodwin@redhat.com)
-- 580905: Add a help button to subscription-manager-gui (jbowes@redhat.com)
-- 580905: include help documentation for the gui (jbowes@redhat.com)
-- pep8/whitespace cleanups. make "make pep8" clean (alikins@redhat.com)
-- remove en.po (alikins@redhat.com)
-- 742128: Fix string concats in the get text calls to improve the strings for
-  the translators (bkearney@redhat.com)
-- 744536: handle unicode and plain str types passed to systemExit
-  (alikins@redhat.com)
-- 743732: French and Chinese Usage strings were incomplete
-  (bkearney@redhat.com)
-- 743732: typo in the as.po file caused the entire language to be dropped
-  (bkearney@redhat.com)
-- 744136: workaround date parsing problems in some locales (alikins@redhat.com)
-- 744110: Fuzzy strings from translation tool are visibile in the UI
-  (bkearney@redhat.com)
-- 742128: Newlines in strings cause the Usage line in help to not be
-  translated. (bkearney@redhat.com)
-- 737145: remove the call to tidy(), it wasn't needed and isn't always
-  available (jbowes@redhat.com)
-- 737145: prevent whitespace from building up in redhat.repo
-  (jbowes@redhat.com)
-- 743082: don't show stale subscriptions after autosub (jbowes@redhat.com)
-- 740773: Do not delete certs if we have repo metadata errors
-  (alikins@redhat.com)
-- Be even more paranoid about exceptions in the plugin. (alikins@redhat.com)
-- add katello plugin to spec file (alikins@redhat.com)
-- katello yum plugin to support $env and $org in repo confs
-  (alikins@redhat.com)
-- 742416: Remove the close button from our progress dialog (jbowes@redhat.com)
-- 742013: sub-mgr translations not showing up in firstboot (cduryee@redhat.com)
-- 742425:Extra strings are in the translation files (bkearney@redhat.com)
-- 742473:Extra strings are in the Korean translations (bkearney@redhat.com)
-- Find instances where the string substitution is done before the string
-  lookup, this will cause localization to fail (bkearney@redhat.com)
-- 742027: Certificate status does not account for rhn classic
-  (cduryee@redhat.com)
-- 741857,741820: Fixed issue where i18n was not being loaded before constants,
-  causing untranslated text (mstead@redhat.com)
-- 741563: Wrapped Type column name in gettext (mstead@redhat.com)
-- 741863: Made the date box larger. (mstead@redhat.com)
-- 741850: Properly wrapped with gettext. (mstead@redhat.com)
-- 741293: Ensure that blank gpg urls do not have the baseurl prepended to them
-  (bkearney@redhat.com)
-- 737553: Change criteria for system.entitlements_valid comsumer fact
-  (wpoteat@redhat.com)
-- 725535: check that fopen was successful before writing to timestamp
-  (cduryee@redhat.com)
-- 740675: do a condrestart on rhsmcertd when we upgrade subscription-manager
-  (cduryee@redhat.com)
-- 741335: Fix a date comparison bug for healing. (dgoodwin@redhat.com)
-- 740877: autosubscribe output was showing ver instead of status
-  (alikins@redhat.com)
-- heal for today and future (jesusr@redhat.com)
-- 740046: Change entitlement match to product hash for date detection
-  (wpoteat@redhat.com)
-- 730020: Change if error logging to stderr (wpoteat@redhat.com)
-- 740831: set subscribe button insensitive if nothing is selected
-  (alikins@redhat.com)
-- 692242: rhsm_icon disappears and will not return (cduryee@redhat.com)
-- Pull in the latest translations from zanata (bkearney@redhat.com)
-- 720022: Update man page for new command line options (bkearney@redhat.com)
-- Add logging, tests, and comments for broken yellow detection.
-  (dgoodwin@redhat.com)
-- Cleanup several stacking problems in tests. (dgoodwin@redhat.com)
-- 738517: use https when writing proxy values to redhat.repo
-  (cduryee@redhat.com)
-- 740046: Ensure common behavior on dates between CLI and GUI
-  (wpoteat@redhat.com)
-- 688454: On error, set DatePicker's date to the previously accepted date.
-  (mstead@redhat.com)
-- 733873: disable proxy options for cert import command (cduryee@redhat.com)
-- Revert "zanata syncrhonization" (jesusr@redhat.com)
-- uncomment daemonize(), was commented by mistake for debugging
-  (cduryee@redhat.com)
-- Bump the zanata version to match the spec version (bkearney@redhat.com)
-- zanata syncrhonization (bkearney@redhat.com)
-- 706853: Do not perform local cleanup if unregister server call fails
-  (mstead@redhat.com)
-- 737684: replace through with until in sub assistant (jbowes@redhat.com)
-- 739796: replace certificate column with status (jbowes@redhat.com)
-- 736784: Incorrect use of sys.exit in option checking (wpoteat@redhat.com)
-- Move the CertSorter tests into correct module. (dgoodwin@redhat.com)
-- 738549: Allow subscription-manager to run without dbus (jbowes@redhat.com)
-- Allow sslverify to be changed (bkearney@redhat.com)
-- 739714: Fix typo in the clean help text (bkearney@redhat.com)
-- add check-syntax makefile target for emacs user[s] (alikins@redhat.com)
-- add support for bash completion of subscription-manager (alikins@redhat.com)
-- Revert "katello yum plugin to support $env and $org in repo confs"
-  (alikins@redhat.com)
-- 718045: Registration dialog remains open on invalid credentials.
-  (mstead@redhat.com)
-- 642660: [First Boot] Disable 'Back' button once registered and on
-  subscription-manager screen (RHEL6) (mstead@redhat.com)
-- 739595: [Fistboot] Ensure the credentials screen is reset on FB module
-  initialization. (mstead@redhat.com)
-- comment clarification (cduryee@redhat.com)
-- 739227: make healFrequency non-mandatory (cduryee@redhat.com)
-- move the future check around so we check it first (alikins@redhat.com)
-- start tracking products that will be valid in the future (alikins@redhat.com)
-- 736424: list --installed only shows installed products (alikins@redhat.com)
-- s/all_products/installed_products (more accurate name) (alikins@redhat.com)
-- katello yum plugin to support $env and $org in repo confs
-  (alikins@redhat.com)
-- 738327: C refactoring from sgrubb (cduryee@redhat.com)
-- 738549: remove dbus dependency in post/postun steps (cduryee@redhat.com)
-- Applying "indent -linux -pcs -psl -ci8 -cs -cli8 -cp0" to codebase.
-  (cduryee@redhat.com)
-- post branch version bump (jbowes@redhat.com)
-- 737841: Handle dates beyond 2038 on 32-bit systems. (dgoodwin@redhat.com)
-- Update the strings and the remote server location (bkearney@redhat.com)
-- Changes to rhsmcertd to support healing frequency (part I).
-  (cduryee@redhat.com)
-- add autoheal option to certmgr.py (cduryee@redhat.com)
-- 707641: CLI auto-subscribe tries to re-use basic auth credentials.
-  (wpoteat@redhat.com)
-- make "make stylish" run all the checks, make whitespace "pop"
-  (alikins@redhat.com)
-- 712047: yum prints non-error messages when running in quiet mode
-  (cduryee@redhat.com)
-- 736784: Subscription-manager config --remove add config property to rhsm.conf
-  if it doesn't exist. (wpoteat@redhat.com)
-- Update translations (bkearney@redhat.com)
-- 735338: Subscription Manager CLI tool does not allow unsubscribe when not
-  registered. (wpoteat@redhat.com)
-- 735695: add support for multiple config "--remove" options via cli
-  (cduryee@redhat.com)
-- 734606: ImportFileExtractor now creates cert/key files based on serial number
-  of the cert. (mstead@redhat.com)
-- Moved multi-entitlement column (*) next to the quantity column.
-  (mstead@redhat.com)
-- Made the contract selector a little wider so all columns were visible (no
-  manual resize). (mstead@redhat.com)
-- 736166: move certs from subscription-manager to python-rhsm
-  (cduryee@redhat.com)
-
-* Wed Sep 07 2011 James Bowes <jbowes@redhat.com> 0.96.9-1
-- 734880: Handle bundled certs in the installed produict status.
-  (bkearney@redhat.com)
-- Center the machine type column header. (mstead@redhat.com)
-- Move quantity column to the end. (mstead@redhat.com)
-- Center the Arch column header (mstead@redhat.com)
-- Center tree view table properties. (mstead@redhat.com)
-- Add '* Click to Adjust Quantity' label to places allowing editable
-  subscription quantity. (mstead@redhat.com)
-- managerlib was expecting a single ent_cert, but we return a list
-  (alikins@redhat.com)
-- Add the coverage tool detritus to .gitignore (alikins@redhat.com)
-- Only autoheal when required (cduryee@redhat.com)
-- 735226: Importing should fail without a valid key and cert
-  (bkearney@redhat.com)
-- Add a "refresh" method to cert_sorter (cduryee@redhat.com)
-- Double click or button press (enter, return, space) on row will
-  expand/collapse row. (mstead@redhat.com)
-- Update to All Available Subscriptions tab to put stacked subscriptions under
-  parent node. (mstead@redhat.com)
-- Display subscription assistant's subscriptions as a tree. (mstead@redhat.com)
-- Add a require_connection callback to commands (bkearney@redhat.com)
-- 730020: Change the help text to show that config can list or set changes
-  (bkearney@redhat.com)
-- New icons for red/green (cduryee@redhat.com)
-- Add virt_only attribute to subscription detail pane (cduryee@redhat.com)
-- Use server side consumer autoheal flag. (dgoodwin@redhat.com)
-
-* Tue Aug 30 2011 Devan Goodwin <dgoodwin@rm-rf.ca> 0.96.8-1
-- Fix issues with list --installed/consumed with deletion of certs
-  (alikins@redhat.com)
-- Display a dialog box when subscription import was successful.
-  (cduryee@redhat.com)
-- In the mysubs tab, title stacked groups by product name (jbowes@redhat.com)
-- Removed icons for virt/phys machines and replaced with text column
-  (mstead@redhat.com)
-- 730018: Update for new registered with rhn classic msg (jbowes@redhat.com)
-- 717629: Clear user credentials on registration dialog after register/cancel
-  (mstead@redhat.com)
-- 717405: Return to credentials dialog after cancelled registration.
-  (mstead@redhat.com)
-- 733658: Check if directory exists before listing files. (mstead@redhat.com)
-- Correction to config command remove logic. Changes for List Formatting and
-  Messages. (wpoteat@redhat.com)
-- Support "yellow" icon for partially covered products (cduryee@redhat.com)
-- Make cert_sorter show valid/partially_valid/unentitled mutually exclusive
-  (alikins@redhat.com)
-
-* Wed Aug 24 2011 Devan Goodwin <dgoodwin@rm-rf.ca> 0.96.7-1
-- I18N update. (dgoodwin@redhat.com)
-- Add test case for entitlement certs with no products (alikins@redhat.com)
-- Fix problem with subscribing to products with no product certs
-  (alikins@redhat.com)
-- Remove unneeded for loop around getProduct (alikins@redhat.com)
-- Fix typo in partially valid syslog message (jbowes@redhat.com)
-- 733042: Update default rhsm.conf values for production. (dgoodwin@redhat.com)
-- 732499: Fix redeem command error handling. (dgoodwin@redhat.com)
-- Move the project to the public zanata server (bkearney@redhat.com)
-- implement red/yellow/green for the cli (jesusr@redhat.com)
-- Add 'partially valid' status to syslog and nag icon (jbowes@redhat.com)
-- Add a debugging cli arg to rhsmd to force a signal (jbowes@redhat.com)
-- Group All Available subscriptions by stack id (mstead@redhat.com)
-- Add stacking_id grouping to Subscription Assistant (mstead@redhat.com)
-- Update man page. (bkearney@redhat.com)
-- Refactor facts to use the cache manager logic. (dgoodwin@redhat.com)
-- Fix "import" cli with no certs (alikins@redhat.com)
-- Upload info about the installed products on the system. (dgoodwin@redhat.com)
-- Add "partially valid entitlement coverage" status to top-left sm-gui icon.
-  (cduryee@redhat.com)
-- Aligned stacking id up with other subscription properties.
-  (mstead@redhat.com)
-- Display My Subscriptions as a tree grouped by stacking_id.
-  (mstead@redhat.com)
-- Created a MappedTreeStore implementation. (mstead@redhat.com)
-- Created StackingGroupSorter class to sort entitlements into groups based on
-  stacking_id (mstead@redhat.com)
-- Make the environemnt output look like all the others (bkearney@redhat.com)
-- Client-side changes for healing (cduryee@redhat.com)
-
-* Wed Aug 17 2011 James Bowes <jbowes@repl.ca> 0.96.6-1
-- 729688: expected "Network Error" message is not getting displayed in the GUI
-  (cduryee@redhat.com)
-- 727978: returning wrong exit code from subscription-manager redeem
-  (cduryee@redhat.com)
-- EntitlementDirectory._check_key was not returning for True case
-  (alikins@redhat.com)
-- Move the ImportFileExtractor for managerlib. (bkearney@redhat.com)
-- 730114: Placed machine type icon and asterisk in seperate column
-  (mstead@redhat.com)
-- Remove unused check entitlements flag. (dgoodwin@redhat.com)
-- Cleanup facts.json created during tests. (dgoodwin@redhat.com)
-- Change all instances of "unknown" to "Unknown". (cduryee@redhat.com)
-- 727970: delete future dated entitlements (cduryee@redhat.com)
-- Fix a test assertion that isn't in RHEL 6 Python. (dgoodwin@redhat.com)
-- add certdirectory.py to the files section (jesusr@redhat.com)
-- Change to the CLI config manipulation includes updates for defaulted values
-  and update for ACK (wpoteat@redhat.com)
-- Add the latest man page from deon (bkearney@redhat.com)
-- Track partially valid entitlements (alikins@redhat.com)
-- Log uncaught GUI exception stacktraces. (dgoodwin@redhat.com)
-- 727967: Fix first non-compliant date calculation past first expiry.
-  (dgoodwin@redhat.com)
-- Move Writer class over to certdirectory (cduryee@redhat.com)
-- Break certlib into two files. (cduryee@redhat.com)
-- 679822: add a check all button for invalid product selection
-  (jbowes@redhat.com)
-- Show asterisk in GUI when subscription allows multi-entitlement
-  (mstead@redhat.com)
-- Calculate default quantity for virtual machines using prod attributes vcpu,
-  sockets or 1 (mstead@redhat.com)
-- Command line ability to change config settings of the server
-  (wpoteat@redhat.com)
-- 728349: Environments help command should reference the correct command name.
-  (bkearney@redhat.com)
-- pep8 cleanups (alikins@redhat.com)
-- Multiline error message was not parseable. Triple quote it.
-  (alikins@redhat.com)
-- 707752: may need a dbus-x11 package dependency for subscription-manager-gnome
-  (cduryee@redhat.com)
-- Multi-entitle yes/no for list (wottop@redhat.com)
-- 712047: yum prints non-error messages when running in quiet mode
-  (cduryee@redhat.com)
-- 679822: Reselect products in subscription assistant (jbowes@redhat.com)
-- Default quanity value to 1 when contract selection not required
-  (mstead@redhat.com)
-- 710149: Always show the compliance assistant button. (dgoodwin@redhat.com)
-- 725046: Make the help text more explicit as to what the command does
-  (bkearney@redhat.com)
-* Wed Aug 03 2011 Devan Goodwin <dgoodwin@rm-rf.ca> 0.96.5-1
-- I18N update. (dgoodwin@redhat.com)
-- check that dmi info was populated before attempting to query it
-  (cduryee@redhat.com)
-- 718205: Block read only users from registering via the command line and gui
-  (bkearney@redhat.com)
-- 727600: Ensure that the help messages for the new redeem action are
-  consistent (bkearney@redhat.com)
-- 725870: Do not require registration for some list commands.
-  (dgoodwin@redhat.com)
-- Updated default quantity calc to use product's vcpu for virt machine
-  (mstead@redhat.com)
-- Added MachineType to CLI list --available to indicate  whether pool is for
-  physical/virtual machine. (mstead@redhat.com)
-- Added icons to tables to identify whether a pool is for physical/virtual
-  machine. (mstead@redhat.com)
-- 726791: Rename subscriptoin activation to redemption (bkearney@redhat.com)
-- Refresh the entitlements after activation key registration
-- 717052: Removing the rpm should remove the redhat repo file
-  (bkearney@redhat.com)
-- 726440: Make host type 'Not Applicable' when guest is false
-  (bkearney@redhat.com)
-- Add virt.uuid reporting to facts (cduryee@redhat.com)
-- 703997: fix a11y handler clash in subscription assistant (jbowes@redhat.com)
-- 722248: Modify all blank facts to be 'Unknown' (bkearney@redhat.com)
-- 725609: Refactored code so that GTK module is not loaded when running CLI.
-  (mstead@redhat.com)
-- 723248: Correctly update quantity when Subscribe button is
-  clicked and quantity still in edit mode. (mstead@redhat.com)
-- 723248: Validate quantity is greater than 0 before subscribe
-  (mstead@redhat.com)
-- Set defaults for quantity values in subscription assistant and contract
-  selector (mstead@redhat.com)
-- handle empty product names in list command (alikins@redhat.com)
-- 719378: remove leading and trailing spaces in the username
-  (bkearney@redhat.com)
-- 722554: Improve error checking on the subscription quantity
-  (bkearney@redhat.com)
-- 723336: Cert deaemon was not using the refactored CertSorter class
-  (bkearney@redhat.com)
-- 724809: Support the repos call without logging in. (bkearney@redhat.com)
-- 722239: CLI and GUI should show the same facts (bkearney@redhat.com)
-- 719109: Added feedback for identity regeneration (bkearney@redhat.com)
-- 706889: Fix -1 printed from CLI when exiting with Python 2.4.
-  (dgoodwin@redhat.com)
-- 719739: Make CLI orgs command more informative. (dgoodwin@redhat.com)
-- Use polling file monitor impl instead of GIO. (mstead@redhat.com)
-- 723363: Fixed unsubscribe when system is not registered. (mstead@redhat.com)
-- 720045: Add a period at the end of the output (bkearney@redhat.com)
-- 712980: Support importing single file containing key/certificate
-  (mstead@redhat.com)
-- 712415: Make the names consistent between list --installed and list
-  --consumed (bkearney@redhat.com)
-- 717664: Improve the usability of subscribes (bkearney@redhat.com)
-- 720045: Fixed the header files in yum repolist (bkearney@redhat.com)
-- 722281: Fixed type in output for facts being updated (bkearney@redhat.com)
-- 722334: Display quantity used in list --consumed. (dgoodwin@redhat.com)
-- Show contract selection dialog when there is only one pool and is multi-
-  entitled (mstead@redhat.com)
-- Check for socket counts in entitlement checks (alikins@redhat.com)
-- 714306: Make subscription details accessability unique (bkearney@redhat.com)
-- 717395: Add accessability strings to the owner and environment selection
-  dialogs (bkearney@redhat.com)
-- show stacking id in subscriptions detail pane (alikins@redhat.com)
-- try to find pools that "stack" and validate that we have enough sockets to
-  make them valid. (alikins@redhat.com)
-- Add in primary versus secondary modules to try and focus the user on which
-  ones to pick (bkearney@redhat.com)
-- Find and send owner key during CLI registration if possible.
-  (dgoodwin@redhat.com)
-- 707525 - Facts update command displays success (mstead@redhat.com)
-- 713164: fixes some strange phrases on pt_BR translation (mmello@redhat.com)
-- Get owner select working with firstboot (jbowes@redhat.com)
-- Hook up owner selection during registration (jbowes@redhat.com)
-- Make autosubscribe its own async step during register (jbowes@redhat.com)
-- make the initial registration call async, and pulse a progress bar
-  (jbowes@redhat.com)
-- Move register screen to its own module (jbowes@redhat.com)
-
-* Wed Jul 13 2011 Devan Goodwin <dgoodwin@rm-rf.ca> 0.96.4-1
-- Add ability to select larger quantity on subscribe (mstead@redhat.com)
-- 717734: Allow double clicking on fact dialog rows to support exanding and
-  collapsing (bkearney@redhat.com)
-- Improve how clean removes the proxy commands (bkearney@redhat.com)
-- 720049: remove the proxy libraries from the repos command
-  (bkearney@redhat.com)
-- Upload package profiles if the server supports them. (dgoodwin@redhat.com)
-- If updating facts on CLI, force the push. (dgoodwin@redhat.com)
-- Refactor Facts to only write cache after uploading. (dgoodwin@redhat.com)
-- Clean fact/profile caches in CLI clean command. (dgoodwin@redhat.com)
-- Delete fact and profile caches on unregister. (dgoodwin@redhat.com)
-- Log when facts haven't changed and we skip update. (dgoodwin@redhat.com)
-- Close file descriptors when reading/writing facts. (dgoodwin@redhat.com)
-
-* Wed Jul 06 2011 Devan Goodwin <dgoodwin@rm-rf.ca> 0.96.3-1
-- Support registration to Katello environments. (dgoodwin@redhat.com)
-- Fix facts auto-update. (mstead@redhat.com)
-- Add a repos command. (bkearney@redhat.com)
-- 718217: Fixed the command name in the org usage (bkearney@redhat.com)
-- Improve a few error messages (bkearney@redhat.com)
-- 718052: Rebrand owner as org (bkearney@redhat.com)
-- Updated My Subs quantity to display quantity used. (mstead@redhat.com)
-- Added 'Quantity' column to 'My Subscriptions' tab. (mstead@redhat.com)
-- Improve the output of subscribing to a single pool (bkearney@redhat.com)
-- Improve the output from registering (bkearney@redhat.com)
-
-* Mon Jun 27 2011 Devan Goodwin <dgoodwin@redhat.com> 0.96.2-1
-- 656968: Add in a super class to cut down on the code duplication
-  (bkearney@redhat.com)
-- Update pool list request to match python-rhsm changes. (dgoodwin@redhat.com)
-- 656975: Ran pylint on all code. No builtins were found (bkearney@redhat.com)
-- 699442: Change the wording on the validty string to make it work
-  (bkearney@redhat.com)
-- 708226: Remove the parens in the subscription assistant (bkearney@redhat.com)
-- Bit more cleanup of the help text (bkearney@redhat.com)
-- Move activate to redeem (bkearney@redhat.com)
-- Simple typo (bkearney@redhat.com)
-- Remove the term lifecycle (bkearney@redhat.com)
-- Clean up the main help text (bkearney@redhat.com)
-- Add in primary versus secondary modules to try and focus the user on which
-  ones to pick (bkearney@redhat.com)
-- Find and send owner key during CLI registration if possible.
-  (dgoodwin@redhat.com)
-- 707525 - Facts update command displays success (mstead@redhat.com)
-- 707525 - Facts update command displays success (mstead@redhat.com)
-- 713164: fixes some strange phrases on pt_BR translation (mmello@redhat.com)
-- pep8/pyflake/pylint cleanup: (alikins@redhat.com)
-- pylint: remove unused imports (alikins@redhat.com)
-- pylint: shadowed builtin id remove unused lines (alikins@redhat.com)
-- pylint: shadowing builtin buffer (alikins@redhat.com)
-- ignore "line too long" errors, we are no where close to that
-  (alikins@redhat.com)
-- add license blurb (alikins@redhat.com)
-- Can add activation keys (bkearney@redhat.com)
-- pep8 and pyflakes clean ups (alikins@redhat.com)
-- added quantity to subscribe (wottop@dhcp231-152.rdu.redhat.com)
-- revert (wottop@dhcp231-152.rdu.redhat.com)
-- List subscribe (wottop@dhcp231-152.rdu.redhat.com)
-- lies and magic to get the global CFG config class replaces with a stub
-  (alikins@redhat.com)
-- more whitespace cleanup (alikins@redhat.com)
-- revert (alikins@redhat.com)
-- Revert "696791: Change the way we detect cpu sockets on s390x"
-  (alikins@redhat.com)
-- cleanup some weird whitespace issues in hwprobe.py (alikins@redhat.com)
-- 711133: new fix for old style to new style key format migrations
-  (alikins@redhat.com)
-- quite debug spew in stubs.py (alikins@redhat.com)
-  certs (alikins@redhat.com)
-- pass a real ISO8601 date in for start/end date (alikins@redhat.com)
-  and subscription_assistant (alikins@redhat.com)
-- import gtk.glade directly (alikins@redhat.com)
-- 696791: Change the way we detect cpu sockets on s390x (alikins@redhat.com)
-- Added the zanata.xml file for master (bkearney@redhat.com)
-- show owner in gui (cduryee@redhat.com)
-- Update the string files (bkearney@redhat.com)
-- 709412: cli was using product names for ent cert-> product cert matching
-  (alikins@redhat.com)
-- 711133: Handle updates from old style key.pem certs (alikins@redhat.com)
-- 706127: Subscription Assistant too large for firstboot (cduryee@redhat.com)
-- 707041: date picker in subscription-manager-gui does not work
-  (cduryee@redhat.com)
-- 709754: Workaround for the way Desktop/Workstation repo's and productids
-  work. (alikins@redhat.com)
-- 708095: workaround for or_IN dates (cduryee@redhat.com)
-- 705236: use correct path for pid lockfiles (cduryee@redhat.com)
-- 706552: check for, log, and clear dmi warnings to prevent them being printed
-  to stdout (cduryee@redhat.com)
-- 707292: Better counting of cpu sockets (alikins@redhat.com)
-- 709754: Workaround for the way Desktop/Workstation repo's and productids
-  work. (alikins@redhat.com)
-- 707292: Better counting of cpu sockets (alikins@redhat.com)
-- 709412: cli was using product names for ent cert-> product cert matching
-  (alikins@redhat.com)
-  manager (alikins@redhat.com)
-- 708095: workaround for or_IN dates (cduryee@redhat.com)
-- 705236: use correct path for pid lockfiles (cduryee@redhat.com)
-  manager (alikins@redhat.com)
-- Disable RHSM status icon for F15. (dgoodwin@redhat.com)
-- Get owner select working with firstboot (jbowes@redhat.com)
-- 706552: check for, log, and clear dmi warnings to prevent them being printed
-  to stdout (cduryee@redhat.com)
-- Revert "Add redhat branding back for internal repo" (jbowes@redhat.com)
-- Hook up owner selection during registration (jbowes@redhat.com)
-- Make autosubscribe its own async step during register (jbowes@redhat.com)
-- Add redhat branding back for internal repo (jbowes@redhat.com)
-- remove redhat branding (jbowes@redhat.com)
-- 700547: delay running the first icon status check (jbowes@redhat.com)
-- 707313: rhel5 product id is being deleted upon first package install after
-  subscribing to rhel5 subscription (cduryee@redhat.com)
-- Change for owner list call (wottop@dhcp231-152.rdu.redhat.com)
-- make the initial registration call async, and pulse a progress bar
-  (jbowes@redhat.com)
-- 670973: try to handle /var/log and /var/run being readonly
-  (alikins@redhat.com)
-- Move register screen to its own module (jbowes@redhat.com)
-- 704305: fix translated string for "Invalid date format..."
-  (alikins@redhat.com)
-- 705445: Fix for calculation of "available" susbcriptions label
-  (alikins@redhat.com)
-- Introduce branding module (jbowes@redhat.com)
-- Remove uses of Red Hat and RHN where it makes sense (jbowes@redhat.com)
-- Remove unused rhsm.glade (jbowes@redhat.com)
-- added hooks for 'list --owners' (wottop@dhcp231-152.rdu.redhat.com)
-- 705068: product-id plugin displays duration (cduryee@redhat.com)
-- Added the owner from the cli to the registration REST request
-  (wottop@dhcp231-152.rdu.redhat.com)
-- 670973: remove YumBase() in method default args (alikins@redhat.com)
-- 697965: use str type for serial id's to fix issues on i386
-  (alikins@redhat.com)
-- changed the pool query to use both owner and consumer information
-  (wottop@dhcp231-152.rdu.redhat.com)
-- added owner information for cli command 'identity' (cduryee@redhat.com)
-- a tab snuck in here (cduryee@redhat.com)
-- 696791: Handle exceptions thrown in hardware detection modules.
-  (alikins@redhat.com)
-- 703920: contract selection was not showing dates for pools
-  (alikins@redhat.com)
-- 683553: Make -1 show as unlimited (bkearney@redhat.com)
-- 703626: product-id yum plugin was using too new of yum api
-  (alikins@redhat.com)
-- 702026: confusing warning message when rhsm-icon runs twice
-  (cduryee@redhat.com)
-- 700838: we need to import glade from gtk (alikins@redhat.com)
-- 670973: check for yum conduit api we need, it's missing on 5.7
-  (alikins@redhat.com)
-- 703491: firstboot would continue to next screen on auth failure
-  (alikins@redhat.com)
-- 700958: fire check_status dbus calls in a non-blocking manner
-  (jbowes@redhat.com)
-- 710458: Do not display activation messages as errors. (dgoodwin@redhat.com)
-- 693527: Adding 'usage: ' id for older versions of optparse.
-  (jharris@redhat.com)
-- Remove unused firstboot dir (jbowes@redhat.com)
-- 702092: fit 'activate a subscription' button in 800x600 (jbowes@redhat.com)
-- 700952: Fix SystemExit traceback logging on older Python versions.
-  (dgoodwin@redhat.com)
-- 701263: Moving dmiinfo declaration and allowing for failures in dmi function
-  calls. (jharris@redhat.com)
-- 700601: try really hard to set a meaningful locale (alikins@redhat.com)
-- remove debug raise (alikins@redhat.com)
-- 700058: Displaying previous imported cert in cert browser option
-  (cduryee@redhat.com)
-- 700547: ensure the notification attaches to rhsm-icon (jbowes@redhat.com)
-- Write unique key.pem for each entitlement. (dgoodwin@redhat.com)
-- 700313: We were skipping the code that hides the activation button
-  (alikins@redhat.com)
-- 700313: Tweaking activate dialog properties to show in firstboot.
-  (jharris@redhat.com)
-- 700073: Background is click able while handling Import certificate dialog box
-  (cduryee@redhat.com)
-- 695234: dates are being displayed incorrectly everywhere (alikins@redhat.com)
-- 697908: regression in subscription-manager unregister (cduryee@redhat.com)
-- 696020: on x86, serial numbers do not like to be long's (alikins@redhat.com)
-- 694851: only open one dbus proxy connection (jbowes@redhat.com)
-- 695367: call to dbus-send fails during upgrades on selinux-enabled machines
-  (cduryee@redhat.com)
-- 696679: add pam/consolehelper links for subscription-manager
-  (alikins@redhat.com)
-- 674652: Subscription Manager Leaves Broken Yum Repos After Unregister
-  (cduryee@redhat.com)
-- update help text for identity command (jbowes@redhat.com)
-- 696674: rhsmcertd was using the wrong path for certmgr.py
-  (alikins@redhat.com)
-- 696210: fix display of error messages with urls (alikins@redhat.com)
-- 694839: Remove some pango markup and instead linkify links ourselves
-  (alikins@redhat.com)
-- indention fix (alikins@redhat.com)
-- 683553: subscription-manager-gui is displaying unlimited pools as -1
-  (cduryee@redhat.com)
-- 696021: fix regression in error message formatting (jbowes@redhat.com)
-- 694842: error messages do not get populated during firstboot
-  (cduryee@redhat.com)
-- 691784: fix entitlement failure that throws sequence error
-  (alikins@redhat.com)
-- Latest japanese strings (bkearney@redhat.com)
-- 670798: put initscript in /etc/rc.d/init.d (jbowes@redhat.com)
-- 694877: Fix wrong module imports in yum plugins and wrong path for certmgr.py
-  (alikins@redhat.com)
-- 693709: fix bug showing the "you are registered to rhn" dialog
-  (alikins@redhat.com)
-- 691784: Fix handling of unsubscribing imported certs while unregistered
-  (alikins@redhat.com)
-- 694662: New man page (bkearney@redhat.com)
-- 691480: update syslog message for proper cli command name (jbowes@redhat.com)
-- remove unused glade string (jbowes@redhat.com)
-- 688508: override more of optparse for i18n (jbowes@redhat.com)
-- 693549: New man pages (bkearney@redhat.com)
-- change status_changed signal to entitlement_status_changed
-  (jbowes@redhat.com)
-- 693896: subscription manager does not always reload dbus scripts
-  automatically (cduryee@redhat.com)
-- 694154: remove extraneous slashes in symlink (cduryee@redhat.com)
-- 693834: remove $PREFIX from svg icon symlink (alikins@redhat.com)
-- re-extract i18n keys (jbowes@redhat.com)
-- remove duplicate l10n from context removal (jbowes@redhat.com)
-- remove msg context from glade files (jbowes@redhat.com)
-- extract latest i18n keys (jbowes@redhat.com)
-- Add the latest l10n strings (jbowes@redhat.com)
-- throw a bugzilla script into rel-eng (cduryee@redhat.com)
-- rename dbus interface (to get rid of compliance) (jbowes@redhat.com)
-- get rid of 'compliance' subdir (jbowes@redhat.com)
-- rename rhsm-complianced to rhsmd (jbowes@redhat.com)
-- rename rhsm-compliance-icon to rhsm-icon (jbowes@redhat.com)
-- Remove 'compliance' from the code (except for complianced and related)
-  (jbowes@redhat.com)
-- Add "arch" info to the product info displayed on installed products screen
-  (alikins@redhat.com)
-- 691788: Check if entitlement cert is valid before allowing manual import.
-  (dgoodwin@redhat.com)
-- 691137: set return code from main() for rhsmcertd (jbowes@redhat.com)
-- 691784: unsubscribing a imported cert was causing an uncaught exception
-  (alikins@redhat.com)
-- fix imports for rhel6 firstboot modules (alikins@redhat.com)
-- latest l10n strings (jbowes@redhat.com)
-- 691536: More string updates (jbowes@redhat.com)
-- 691536: update strings replacing compliance with valid (jbowes@redhat.com)
-- unroll some deps on gui stuff from managerlib (alikins@redhat.com)
-- SRC_DIR not CODE_DIR. CODE_DIR is where we install to (alikins@redhat.com)
-- add new CODE_DIR to firstboot makefile rules (alikins@redhat.com)
-- update test cases to import from subscription_manager (alikins@redhat.com)
-- move the src from /src/ to /src/subscription_manager (alikins@redhat.com)
-- 684647: i18n/l10n our .desktop files (jbowes@redhat.com)
-- 691480: syslog non-compliance on the proper status code (jbowes@redhat.com)
-- add logic to handle fedora (cduryee@redhat.com)
-- Refactor to use "from susbcription_manager" style imports
-  (alikins@redhat.com)
-- s/subscriptionmanager/subscription_manager (alikins@redhat.com)
-- backport firstboot modules to rhel5 firstboot module api (alikins@redhat.com)
-- "use_action_appearance" nde property ot supported on rhel5, remove
-  (alikins@redhat.com)
-- move subscription-manager code from /usr/share/rhsm to
-  /usr/share/rhsn/subscriptionmanager (alikins@redhat.com)
-- we don't/can't install firstboot modules to up2date's dir on rhel5, so don't
-  (alikins@redhat.com)
-- alter conditional to work inside install manifest (cduryee@redhat.com)
-- use lsb-release again to get around mock issue (cduryee@redhat.com)
-- add dep for redhat-release (cduryee@redhat.com)
-- remove dep on lsb_release (cduryee@redhat.com)
-- Use polling instead of inotify on el5 (jbowes@redhat.com)
-- On el5, create symlinks for firstboot code (cduryee@redhat.com)
-- Fork firstboot files for rhel5 and 6. (cduryee@redhat.com)
-- 688592: latest strings from the i18n team. (bkearney@redhat.com)
-- Missed one translation (bkearney@redhat.com)
-- support older yum plugin conduit api (alikins@redhat.com)
-- RHEL 5.7 changes (partial) (cduryee@redhat.com)
-- RHEL 5.7 changes (partial) (cduryee@redhat.com)
-- remove use of "funcName" log formatting option (alikins@redhat.com)
-- check for linux_distribution in platform module (alikins@redhat.com)
-- replace use of platform module with our own code for RHEL5
-  (alikins@redhat.com)
-- remove unused import of dbus.mainloop (alikins@redhat.com)
-- remove use of hashlib (not there on python2.4) and use md5
-  (alikins@redhat.com)
-- replace "a = b if b else c" construct since it's not allowed in python2.4
-  (alikins@redhat.com)
-- use button.get_property('sensitive') since gtk 2.10 lacks
-  button.get_sensitive (alikins@redhat.com)
-- 688192: don't look for dmi info on machines without dmi (jbowes@redhat.com)
-- 688469: workaround for optparse's lack of i18n/l10n (jbowes@redhat.com)
-- Ensure that username and password are translated (bkearney@redhat.com)
-- 683968: ensure yum plugins don't log to stdout (jbowes@redhat.com)
-- 688550: ensure i18n configuration is the first thing to happen
-  (jbowes@redhat.com)
-- Remove a bunch of unused values from constants.py (jbowes@redhat.com)
-- Use xgettext's native glade file handling (jbowes@redhat.com)
-- Make the register button translatable (bkearney@redhat.com)
-- Regen the keys file (bkearney@redhat.com)
-- Add Context extract to gettext (bkearney@redhat.com)
-- 685086: Fact times were read from the file but not localized before putting
-  on the ui (bkearney@redhat.com)
-- 685099: Add in missed translations to the compliance assistant string
-  (bkearney@redhat.com)
-- 685108: Translation missed for the import dialog (bkearney@redhat.com)
-- Remove stray 'raise e' (jbowes@redhat.com)
-- 685145: Remove rogue use of pyOpenSSL (jbowes@redhat.com)
-- use gobject instead of glib for el5 (jbowes@redhat.com)
-- Add conditional support for python-inotify instead of gio (jbowes@redhat.com)
-- 684680: Remove unnecessary gettext text domain calls, and ensure only using
-  the rhsm domain (bkearney@redhat.com)
-- compliant.svg was corrupt under librsvg 2.16. This version works in both 5
-  and 6 (cduryee@redhat.com)
-- 684285: Add a svg library dependency (bkearney@redhat.com)
-- two small fixes for rhel5. Change a class def syntax, and use g_timeout_add
-  instead of g_timeout_add_seconds (cduryee@redhat.com)
-- Bring in the latest translations from the i18n team (bkearney@redhat.com)
-- send up return codes and bypass handle_exception on SystemExit for sm-gui
-  (cduryee@redhat.com)
-- send up return codes and bypass handle_exception on SystemExit
-  (cduryee@redhat.com)
-- catch non-exceptional exception thrown by 2.4 (cduryee@redhat.com)
-- Support date string parsing in python 2.4 (jbowes@redhat.com)
-- 676377: rhsm-compliance-icon's status can be a day out of sync
-  (cduryee@redhat.com)
-- 681925: subscription-manager masks SIGPIPE when running virt-what, resulting
-  in errors in shell commands (cduryee@redhat.com)
-- 614453: fix list cli command for multi entitled products (jbowes@redhat.com)
-- 682331: Latest man pages from Deon (bkearney@redhat.com)
-- 682311: rhsm-compliance icon pegs the cpu at 100% (cduryee@redhat.com)
-- Drop unnecessary sort and reverse of entitlement certs. (dgoodwin@redhat.com)
-- 672821: Latest man pages from deon (bkearney@redhat.com)
-- Add support for tags. (dgoodwin@redhat.com)
-- 679961:  Clearing out all fields in subscription details widget.
-  (jharris@redhat.com)
-- 629670: check for warning periods in valid certs, not expired ones
-  (jbowes@redhat.com)
-- Remove unused getProductDescription code. (dgoodwin@redhat.com)
-- 676371: Better Compliance Assistant refreshing after bind.
-  (dgoodwin@redhat.com)
-- Move the translations to be language only, not language plus country
-  (bkearney@redhat.com)
-- 678151: prompt for credentials if not supplied as cli args
-  (jbowes@redhat.com)
-- 680399: add --auto to subscribe (jbowes@redhat.com)
-- 676377: rhsm-compliance-icon's status can be a day out of sync
-  (cduryee@redhat.com)
-- 672562 request for subscription-manager list --available --ondate option
-  (cduryee@redhat.com)
-- Add in the latest po files (bkearney@redhat.com)
-- Rename the files correctly (bkearney@redhat.com)
-- Add in the translated po files (bkearney@redhat.com)
-- 678003: Write proxy info for yum repositories we manage.
-  (dgoodwin@redhat.com)
-- 678003: Fix a certlib cached connection. (dgoodwin@redhat.com)
-- 677756 add accesibility names to compliance assistant tables
-  (alikins@redhat.com)
-- Fix a bug when bare strings were passed to handle_gui_exception
-  (alikins@redhat.com)
-- 573591: Fix the permissions on some directories (bkearney@redhat.com)
-- 678049: Fix status after CLI register with --autosubscribe.
-  (dgoodwin@redhat.com)
-- The gui was looking for numerics for provides management, but it is returned
-  as a string (bkearney@redhat.com)
-- 676349: python deprecation fixups (jbowes@redhat.com)
-- 676363 - rhsm-compliance-icon has no icon image (cduryee@redhat.com)
-- 672562 - request for subscription-manager list --available --ondate option
-  (cduryee@redhat.com)
-- 672562 - request for subscription-manager list --available --ondate option
-  (cduryee@redhat.com)
-- 676371 - Compliance Assistant closes when you're not done
-  (cduryee@redhat.com)
-- 676348: make config file and runtime dirs/logs only readable by root
-  (jbowes@redhat.com)
-- 676534 - Got message “unable to read /var/lib/rhsm/facts/facts.json” at
-  first time register to stage (cduryee@redhat.com)
-- 675777 Date search field has no accessibility handler (cduryee@redhat.com)
-- 675817 - Compliance Assistant needs an Update button for the date
-  (cduryee@redhat.com)
-- 675812 - Some tracebacks while beating on subscription-manager-gui
-  (cduryee@redhat.com)
-- 675951 compliance asst doesn't word wrap label (cduryee@redhat.com)
-- 670655 can't dismiss error dialog when subscribing to personal subscriptions
-  (cduryee@redhat.com)
-- 673050: Using strftime to format update time. (jharris@redhat.com)
-- 674078: send 'right now' for compliance today, too (jbowes@redhat.com)
-- 673050: Treating time_t as int to work on i686. (jharris@redhat.com)
-
-* Fri Feb 04 2011 Devan Goodwin <dgoodwin@redhat.com> 0.96.1-1
-- 674418: Changing accessibility handles to reflect check box functionality.
-  (jharris@redhat.com)
-- 674691: Add vertical panes to the compliance assistant (jbowes@redhat.com)
-- 674078: Send a timezone aware timestamp for activeOn pools query
-  (jbowes@redhat.com)
-- Update the man pages from deon (bkearney@redhat.com)
-- Write metadata expire attribute in yum repos. (dgoodwin@redhat.com)
-- Updating warning message. (jharris@redhat.com)
-- 671588: hide incompatible pools from the compliance assistant
-  (jbowes@redhat.com)
-- 673621: Fix the use of tests for return codes (bkearney@redhat.com)
-- Changing the RHN Classic warning and only displaying cli warning in register
-  command. (jharris@redhat.com)
-- Add a logrotate file (bkearney@redhat.com)
-- Add a direct require on usermode (bkearney@redhat.com)
-- Fix the dangling link for consolehelper (bkearney@redhat.com)
-- Add support to compliance code for checking to see if we are RHN registered
-  (alikins@redhat.com)
-- Add the Encoding to the gui desktop file (bkearney@redhat.com)
-
-* Fri Jan 28 2011 Chris Duryee (beav) <cduryee@redhat.com>
-- 673568 Use only svg for application icons. (jharris@redhat.com)
-
-* Fri Jan 28 2011 Chris Duryee (beav) <cduryee@redhat.com>
-- Move the man pages (bkearney@redhat.com)
-- add a reload to the cert service (bkearney@redhat.com)
-- Fix the permissions on the man pages (bkearney@redhat.com)
-- Clean up the icons in the makefile (bkearney@redhat.com)
-
-* Fri Jan 28 2011 Chris Duryee (beav) <cduryee@redhat.com>
-- Updating the application icon. (jharris@redhat.com)
-- Adding CLI warning if registered to classic RHN. (jharris@redhat.com)
-- Adding warning dialog if already registered to RHN. (jharris@redhat.com)
-- 672965 next update time isn't localized (cduryee@redhat.com)
-- Adding RHN classic registration check. (jharris@redhat.com)
-- 672939: use re.compile for older pythons (jbowes@redhat.com)
-- 672969: put the checkbox filter options in an expander (jbowes@redhat.com)
-- 672939: Highlight search term in the main list and details
-  (jbowes@redhat.com)
-- 668572: search provided product names along with the main product
-  (jbowes@redhat.com)
-- I18N update. (dgoodwin@redhat.com)
-- 672649 Proxy location has no handler to be read by automation
-  (cduryee@redhat.com)
-- Add in the new manpages (bkearney@redhat.com)
-- 669753: set timestamps on .py files for multilib (jbowes@redhat.com)
-- Compliance Screen should be called End Date. (bkearney@redhat.com)
-- 672122: facts updating wasn't using consumer_uuid (alikins@redhat.com)
-- 670655: remove addFrame method. Fix traceback on sub error dialog
-  (alikins@redhat.com)
-- 671526: Fixing GUI exception messages (jharris@redhat.com)
-- 668796: Reducing the default size of most widgets to small screens.
-  (jharris@redhat.com)
-- 668572: Turn search filters into real filters (jbowes@redhat.com)
-- 663756 exit calendar widget when you click outside cal box
-  (cduryee@redhat.com)
-- 670899: make contract selection screen larger by default (alikins@redhat.com)
-- Fix "not yet installed" filter error. (dgoodwin@redhat.com)
-- 670823: Remove reg tokens from the cli (bkearney@redhat.com)
-- 668572: hide installed subscriptions from search results (jbowes@redhat.com)
-- 670597: reload consumer in mainwindow after registration. (jesusr@redhat.com)
-- 670885: Adding warning dialog on unsubscribe. (jharris@redhat.com)
-- 670212 add a text box in addition to calendar widget (cduryee@redhat.com)
-- 669753: use install -p to preserve py file timestamps (jbowes@redhat.com)
-- 669513: Make sure we get fresh facts when we show the facts dialog.
-  (alikins@redhat.com)
-- Show the contract support and management attributes (jbowes@redhat.com)
-- Making the tool buttons resize the parent container. (jharris@redhat.com)
-- 669513: add a 'system.compliant' fact (alikins@redhat.com)
-- Hiding activation button when not active and adding back click handler.
-  (jharris@redhat.com)
-- set default window size to 640x480 (jbowes@redhat.com)
-- 668581: more changes to shrink the ui (jbowes@redhat.com)
-- Ignoring network issues with activation button, defaulting to hide.
-  (jharris@redhat.com)
-- 668521: on unregistration, clear the list of available pools in the gui
-  (alikins@redhat.com)
-- 668048: Making calendar visible in all subs tab. (jharris@redhat.com)
-- 668936: Raising exception if virt-what return code is non-zero.
-  (jharris@redhat.com)
-- 668796: Make the main window thinner (jbowes@redhat.com)
-- 669395: default consumer name to hostname to match ui (alikins@redhat.com)
-- 668054: center contract selection dialog (alikins@redhat.com)
-- 669208: Fix for exception handler on register (alikins@redhat.com)
-- 669208: JSONDecodeError doesn't exist on simplejson 2.0.9 (aka, RHEL6)
-  (alikins@redhat.com)
-- 667953: remove warning here about empty facts.json (alikins@redhat.com)
-- 668032: Log all bundled products on subscription (alikins@redhat.com)
-- 668814: break out 404 and 500s into a different error (cduryee@redhat.com)
-
-* Wed Jan 12 2011 Devan Goodwin <dgoodwin@redhat.com> 0.93.11-1
-- Resolves: #665122,#668058,#668051
-- Config update. (dgoodwin@redhat.com)
-- 665122: log to rhsm.log in the plugins with the new logger setup
-  (jbowes@redhat.com)
-- 665122: initialize logging once for the whole app (jbowes@redhat.com)
-- 668058: Remove the fuel gage from the title bar (bkearney@redhat.com)
-- 668051: Remove the start date column (bkearney@redhat.com)
-
-* Fri Jan 07 2011 Devan Goodwin <dgoodwin@redhat.com> 0.93.10-1
-- Resolves: #668006,#667953,#667788,#664779,#664775,#664581,#666942
-- 668006: Error handling fixes. (dgoodwin@redhat.com)
-- 667953: handle empty facts.json files (alikins@redhat.com)
-- 667788: Fix contract selector total contracts count. (dgoodwin@redhat.com)
-- 664779: hide the register/unregister buttons during firstboot
-  (jbowes@redhat.com)
-- 664779: move the tool button bar buttons to glade (jbowes@redhat.com)
-- 664775: potential fix for proxy being ignored in firstboot
-  (alikins@redhat.com)
-- Moving compliance header up and making larger. (jharris@redhat.com)
-- Overhauling the all subs tab per Paul's feedback. (jharris@redhat.com)
-- Changing search button to 'Update' (jharris@redhat.com)
-- Removing contract number from my subscriptions tab (jharris@redhat.com)
-- Adding compliance info icon and text (jharris@redhat.com)
-- More UXD tweaks to the compliance sidebar - primarily wording changes
-  (jharris@redhat.com)
-- Removing contract header from installed tab (jharris@redhat.com)
-- Clean up the text a bit in the contract selection screen
-  (bkearney@redhat.com)
-- 664581: remove proxy options from clean a different way (alikins@redhat.com)
-- 666942: Contract Selection page was using product id instead of the contract
-  number (bkearney@redhat.com)
-
-* Tue Jan 04 2011 Devan Goodwin <dgoodwin@redhat.com> 0.93.9-1
-- Resolves: #664548,#664581
-- rely on rhn-client-tools to handle entitlement selection (jbowes@redhat.com)
-- firstboot: read up2date proxy settings (jbowes@redhat.com)
-- firstboot: split firstboot into a seperate rpm (jbowes@redhat.com)
-- 664548: Fix for some subcommands (refresh ) not using proxy info as well
-  (alikins@redhat.com)
-- 664581:  Removing proxy options for clean command (jharris@redhat.com)
-- Removing header image per Paul's feedback and cleaning out unused images.
-  (jharris@redhat.com)
-- Manpage updates. (dgoodwin@redhat.com)
-- Changing registration wording per Paul's input. (jharris@redhat.com)
-- Reworking facts dialog and updating to display last update time.
-  (jharris@redhat.com)
-- gui: add a 'today' button to the calendar (jbowes@redhat.com)
-- Show x of y available in compliance assistant. (dgoodwin@redhat.com)
-- Shrink the compliance assistant. (dgoodwin@redhat.com)
-- check the contains text box when text is entered (jbowes@redhat.com)
-- Adding in spacing to compliance selection (jharris@redhat.com)
-- Remove the references to Unified Entitlement Platform in the cli
-  (bkearney@redhat.com)
-- Allow the proxy window to be reopened after a close (jbowes@redhat.com)
-- Expanding subscription view in installed tab (jharris@redhat.com)
-- Getting rid of guidelines for facts dialog (jharris@redhat.com)
-- Adding in accessible name for compliance status image. (jharris@redhat.com)
-
-* Tue Dec 21 2010 Devan Goodwin <dgoodwin@redhat.com> 0.93.8-1
-- Resolves: #663038
-- Remove certificate.py (moved to python-rhsm package) (dgoodwin@redhat.com)
-- Refactor top of compliance assistant. (dgoodwin@redhat.com)
-- Make accessible names more consistent (jharris@redhat.com)
-- 663038: No bundled products cases a divide by zero error
-  (bkearney@redhat.com)
-- Adding vertical pane to the all subs tab (jharris@redhat.com)
-- Adding pane to installed products tab (jharris@redhat.com)
-- Adding vertical pane to my subscriptions tab (jharris@redhat.com)
-
-* Mon Dec 20 2010 Devan Goodwin <dgoodwin@redhat.com> 0.93.7-1
-- Resolves: #664538
-
-* Mon Dec 20 2010 Devan Goodwin <dgoodwin@redhat.com> 0.93.6-1
-- More import fixes. (dgoodwin@redhat.com)
-- New header graphic. (dgoodwin@redhat.com)
-- Hiding next update when the value is not known. (jharris@redhat.com)
-
-* Fri Dec 17 2010 Devan Goodwin <dgoodwin@redhat.com> 0.93.5-1
-- Resolves: #663669,#659735,#659735,#661517,#661517,#662232,#661876,#661329,#661419
-- Update I18N string bundles. (dgoodwin@redhat.com)
-- firstboot: initialize the registerscreen superclass (jbowes@redhat.com)
-- 639436: make --proxy help blurb more clear about format required
-  (alikins@redhat.com)
-- Adding in more accessibility labels (jharris@redhat.com)
-- 663669: add proxy_user and proxy_password to default config
-  (alikins@redhat.com)
-- Adding in accessibility names for automation (jharris@redhat.com)
-- Fixing update file to be in daemon loop (jharris@redhat.com)
-- 659735: fix up dialog display for all cases (jbowes@redhat.com)
-- 659735: display errors when the pulse bar is showing (jbowes@redhat.com)
-- 661517: make sure changes to proxy settings are respected
-  (alikins@redhat.com)
-- Set and write out config values on network config screen close.
-  (alikins@redhat.com)
-- 661517: make network config dialog respect disabling of proxy settings
-  (alikins@redhat.com)
-- Changing update label to use dropfile with unix timestamp
-  (jharris@redhat.com)
-- gui: stop using global UEP during register (jbowes@redhat.com)
-- 661542: update gui if registration state changes externally
-  (alikins@redhat.com)
-- 662232: remove "showIncompatiblePools" config option (alikins@redhat.com)
-- 661876: fix a bug with cli not using config file proxy auth info
-  (alikins@redhat.com)
-- 661329: Only requiring registration if updating facts. (jharris@redhat.com)
-- firstboot: fix display of compliance screen (jbowes@redhat.com)
-- 661419: Adding modal dialog when running second GUI instance.
-  (jharris@redhat.com)
-- Remove python-rhsm sub-package. (dgoodwin@redhat.com)
-- firstboot: get all but compliance to center on firstboot window
-  (jbowes@redhat.com)
-- Adding Next Update notification to main screen (jharris@redhat.com)
-- firstboot: let the MainWindow know the sytem is registered
-  (jbowes@redhat.com)
-- firstboot: start using the new gui in firstboot (jbowes@redhat.com)
-- firstboot: add proxy configuration button (jbowes@redhat.com)
-
-* Wed Dec 08 2010 Devan Goodwin <dgoodwin@redhat.com> 0.93.3-1
-- Resolves: #661345,#660102,#634254
-- New Subscription Manager UI.
-* Tue Nov 23 2010 Devan Goodwin <dgoodwin@redhat.com> 0.93.2-1
-- Resolves: 654442,654435,654113,643931,645883,650965,654430,654429,648977,647891,649374
-- I18N strings update. (dgoodwin@redhat.com)
-- 654442: Record rpm package name in yum history (jbowes@redhat.com)
-- 654435: Give the yum plugins better names (jbowes@redhat.com)
-- make sure we show all noncompliant products (alikins@redhat.com)
-- show installed but not compliant on compliance screen (alikins@redhat.com)
-- Refactoring main window to use common widget and adding cert monitoring
-  (jharris@redhat.com)
-- Add tests for find last compliant date. (dgoodwin@redhat.com)
-- add progressbar (jesusr@redhat.com)
-- Hook up the subscriptions detail pane to the date (alikins@redhat.com)
-- Check for expiration on entitlment certs not product certs.
-  (alikins@redhat.com)
-- allsubs: handle errors during bind (jbowes@redhat.com)
-- refresh the all subs search results after a subscribe (jbowes@redhat.com)
-- Allow for subscribing from the all subscriptions tab (jbowes@redhat.com)
-- thread search results (jesusr@redhat.com)
-- Fix compliance error comparing date/datetime. (dgoodwin@redhat.com)
-- Error handling improvements. (dgoodwin@redhat.com)
-- 654113: software license -> subscription (jesusr@redhat.com)
-- s/day/day_entry to fix traceback (jesusr@redhat.com)
-- add pulse() method (jesusr@redhat.com)
-- BZ 643931 (jharris@redhat.com)
-- Make all subs date selector match the compliance assistants.
-  (dgoodwin@redhat.com)
-- Minor error message touchup. (dgoodwin@redhat.com)
-- 645883: repo_ca_cert in rhsm.conf should make use of ca_cert_dir
-  (anadathu@redhat.com)
-- Make the name subscription-manager instead of subscription-manager-cli
-  (bkearney@redhat.com)
-- Populate the subscriptions list based on products chosen (alikins@redhat.com)
-- Add findAllByProduct method to EntitlementDir (alikins@redhat.com)
-- BZ 650965 (jharris@redhat.com)
-- Get  uncompliant list working (alikins@redhat.com)
-- 654430: Calling register with no username or password should result in clear
-  text (anadathu@redhat.com)
-- 654429: when running facts/identity command, notify user when not registered.
-  (anadathu@redhat.com)
-- Uncomment overlapping filter. (dgoodwin@redhat.com)
-- Add new UI support for unregistration. (dgoodwin@redhat.com)
-- remove duplicate code in unregister method. (anadathu@redhat.com)
-- Moving new ui to sm-gui (jharris@redhat.com)
-- filter out installed products properly (jesusr@redhat.com)
-- Prompt to register when trying to open compliance assistant.
-  (dgoodwin@redhat.com)
-- Display/hide all subs tab depending on registration status.
-  (dgoodwin@redhat.com)
-- Add registration callbacks. (dgoodwin@redhat.com)
-- Add start of a contract selection window (jbowes@redhat.com)
-- Fix a busted Makefile target. (dgoodwin@redhat.com)
-- Allow overlapping pool filter to be skipped. (dgoodwin@redhat.com)
-- Moving cert monitoring to the backend object (jharris@redhat.com)
-- Fixing bugs around subscription display and adding some ui tweaks
-  (jharris@redhat.com)
-- Fix overlapping option in compliance assistant. (dgoodwin@redhat.com)
-- Hookup date selector in compliance assistant. (dgoodwin@redhat.com)
-- stop subscription manager from deleting entitlement certificates without
-  product information (anadathu@redhat.com)
-- list from entitlements, not products, for overlap (jbowes@redhat.com)
-- Add a filter for overlapping subscriptions (jbowes@redhat.com)
-- Adding status icon to product column (jharris@redhat.com)
-- Allow compliance assistant to be used more than once per run.
-  (dgoodwin@redhat.com)
-- Adding product directory monitoring in installed tab (jharris@redhat.com)
-- Add sub details to compliance assistant. (dgoodwin@redhat.com)
-- Fix for server side provided product changes. (dgoodwin@redhat.com)
-  manager (alikins@redhat.com)
-- add a toggle button to the product list on compliance page
-  (alikins@redhat.com)
-- Figure out what products to display in the out of compliance product list
-  (alikins@redhat.com)
-- Make compliance date filter widget comply with mockup (alikins@redhat.com)
-- Make the compliance label use actual date (alikins@redhat.com)
-- Ensured that the cli prints out products which have been autosubscribed
-  (bkearney@redhat.com)
-- add a "install-file" and "install-conf" targets (alikins@redhat.com)
-- Introducing MappedListStore and adding installed table headers
-  (jharris@redhat.com)
-- Hookup compliance assistant button. (dgoodwin@redhat.com)
-- 648977: Changed the tool tip to be more specific (bkearney@redhat.com)
-- 647891: Add consumer name to the output (bkearney@redhat.com)
-- Refactor All Subs to better match wireframe spec. (dgoodwin@redhat.com)
-- gui: show account number for subscriptions (jbowes@redhat.com)
-- cli: show account number during 'list' (jbowes@redhat.com)
-- fix up some whitespace alignment in constants (jbowes@redhat.com)
-- add syslogging of adding and removing subscriptions (bkearney@redhat.com)
-- Getting all the headers in order (jharris@redhat.com)
-- Adding documentation and refactoring mysubs table (jharris@redhat.com)
-- Use new server-side date filtering. (dgoodwin@redhat.com)
-- gui: Remove unused broken import (jbowes@redhat.com)
-- Add syslogging of register and unregister (bkearney@redhat.com)
-- Refactoring common widgets into a widgets module (jharris@redhat.com)
-- 649374: Make the ssl verify depth configurable (bkearney@redhat.com)
-
-* Wed Nov 03 2010 Devan Goodwin <dgoodwin@redhat.com> 0.93.1-1
-- Update I18N strings. (dgoodwin@redhat.com)
-- Pulling out contract info in 'All Subscriptions' tab (jharris@redhat.com)
-- 648947: update certs and config for stage env (jbowes@redhat.com)
-- Fixing up facts test (jharris@redhat.com)
-- 647855: subscription update button doesn't work, remove it
-  (alikins@redhat.com)
-- Adding working logic around subscription date coloring (jharris@redhat.com)
-- 646565: Don't load key.pem as an entitlement cert (jbowes@redhat.com)
-- Make the facts a tree view (bkearney@redhat.com)
-- Ensure that autosubscribe is called from the cli, and exceptions are logged
-  (bkearney@redhat.com)
-- Display bundled product names in details for all subs tab.
-  (dgoodwin@redhat.com)
-- Hookup all subs display of provided products. (dgoodwin@redhat.com)
-- 647410: handle error on unbindBySerial call in ui (don't reraise)
-  (alikins@redhat.com)
-- Adding first pass at date-based subscription coloring (jharris@redhat.com)
-- 646451: Handle network outages on the add subscription screen
-  (alikins@redhat.com)
-- Tweaking subscription table renderering options (grid lines, centering)
-  (jharris@redhat.com)
-- Filter pools in memory. (dgoodwin@redhat.com)
-- Stash pool results in the all subs tab. (dgoodwin@redhat.com)
-- Pulling out the Renew button from My Subscriptions (jharris@redhat.com)
-- Adding renew button back to My Subscriptions tab (jharris@redhat.com)
-- Lots of glade cleanup and tweaks. (jharris@redhat.com)
-- Adding in none check for tree_iter to get rid of initial traceback
-  (jharris@redhat.com)
-- Removing hardware column and making products table functional.
-  (jharris@redhat.com)
-- Remove unecessary call to server after GUI bind. (dgoodwin@redhat.com)
-- Touchups for compliance status width/wrapping. (dgoodwin@redhat.com)
-- Calculate and display products out of compliance status.
-  (dgoodwin@redhat.com)
-- Hookup All Subs tab to the subscription details below. (dgoodwin@redhat.com)
-- Break subscription details out into a class. (dgoodwin@redhat.com)
-- Getting rid of duplicate date formatting method (jharris@redhat.com)
-- Adding products table layout - currently showing dummy data
-  (jharris@redhat.com)
-- 646431: Fix missing refresh for add screen. (dgoodwin@redhat.com)
-- 646916: Enable the plugin by default (bkearney@redhat.com)
-- 646557: remove extraneous "user service" in the selector (alikins@redhat.com)
-- Fixing bug in percentage calculation of installed products
-  (jharris@redhat.com)
-- Rendering installed products as a progress bar (jharris@redhat.com)
-- Hookup View Facts button. (dgoodwin@redhat.com)
-- Enable Registration Settings button. (dgoodwin@redhat.com)
-- Add new UI sidebar. (dgoodwin@redhat.com)
-- Refactoring how to obtain widget refs (jharris@redhat.com)
-- More All Subs tab UI touchups. (dgoodwin@redhat.com)
-- Set new UI main window size to 1024x768. (dgoodwin@redhat.com)
-- All Subs tab UI touchups. (dgoodwin@redhat.com)
-- Set all subs date selector to current date by default. (dgoodwin@redhat.com)
-- Hookup all subs date filtering. (dgoodwin@redhat.com)
-- Enable active on date selection UI components. (dgoodwin@redhat.com)
-- Adding in selection listener to update mysubs info (jharris@redhat.com)
-- 64431 Man page updates (bkearney@redhat.com)
-- 645347: Long usernames caused httpd server to reject the request.
-  (bkearney@redhat.com)
-- 640463: Update the oids in the order namespace (bkearney@redhat.com)
-- 645115: clean up the location of the entitlement certificates
-  (bkearney@redhat.com)
-- 645378: do not allow empty system names on registration (alikins@redhat.com)
-- 645372: better logging during a force register to say what is going on
-  (bkearney@redhat.com)
-- Latest man page from Deon. This is version 49774 (bkearney@redhat.com)
-- 643027: Use the new bind by product API (jbowes@redhat.com)
-- Moving out renew button and adding a little polish (jharris@redhat.com)
-- Hookup uninstalled/name filtering in new UI. (dgoodwin@redhat.com)
-- Add helper for filtering a list of pools. (dgoodwin@redhat.com)
-- Hookup pool list on all subscriptions tab. (dgoodwin@redhat.com)
-- Calculate 'merged' pool data. (dgoodwin@redhat.com)
-- cleanup rhsm.conf a bit, make everything of form "a = b" (alikins@redhat.com)
-- 617662: Add a config value for the default yum repo ca cert location
-  (jbowes@redhat.com)
-- Moving 'My Subscriptions' page to look at entitlement certs (whoops!)
-  (jharris@redhat.com)
-- Force local cleanup if GUI unregister fails. (dgoodwin@redhat.com)
-- Fix bad i18n calls. (dgoodwin@redhat.com)
-- Fix my subs tab. (dgoodwin@redhat.com)
-- Remove global facts object. (dgoodwin@redhat.com)
-- Begin using mocks in tests. (dgoodwin@redhat.com)
-- 613709: Munge product labels so we always have a valid repo id
-  (jbowes@redhat.com)
-- Remove use of 'consumer' global in GUI. (dgoodwin@redhat.com)
-- Fix monkey-patching test error. (dgoodwin@redhat.com)
-- Switch to webqa in default rhsm.conf. (dgoodwin@redhat.com)
-- Add All Subs search button. (dgoodwin@redhat.com)
-- Enable the 'contains text' UI widgets. (dgoodwin@redhat.com)
-- Adding several additions to 'My Subscriptions' page. (jharris@redhat.com)
-- 627962: Fix issue with cpu.cpu_mhz causing facts to always update
-  (alikins@redhat.com)
-- 642705: destroy icon wen compliant (jesusr@redhat.com)
-- 643402: update the gui after a manual cert import (jbowes@redhat.com)
-- 642705: destroy icon when compliant (jesusr@redhat.com)
-- Wildcard GNOME files in spec. (dgoodwin@redhat.com)
-- Pass data between new main window and tab classes. (dgoodwin@redhat.com)
-- 642997: split RHN or RHN sat option into two choices (alikins@redhat.com)
-- 642997: split RHN or RHN sat option into two choices (alikins@redhat.com)
-- 642661: Fix registration status during firstboot (alikins@redhat.com)
-- 642661: Fix registration status during firstboot (alikins@redhat.com)
-- 643054: Add in the latest man page. (bkearney@redhat.com)
-- 643054: Add in the latest man page. (bkearney@redhat.com)
-- Dynamically loading subscriptoin tabs. (jharris@redhat.com)
-- Hookup signals for all subs filter checkboxes. (dgoodwin@redhat.com)
-- Refactor all subs tab into separate class. (dgoodwin@redhat.com)
-- Get all subs treeview operational. (dgoodwin@redhat.com)
-- Mockup "all subscriptions" tab. (dgoodwin@redhat.com)
-- Wildcard glade files in spec. (dgoodwin@redhat.com)
-- Skeleton code for new UI. (dgoodwin@redhat.com)
-- Reversion alpha branch, next tag 0.92.1 (dgoodwin@redhat.com)
-- Reversion for beta, next tag will go to 0.93.1. (dgoodwin@redhat.com)
-
-* Wed Oct 13 2010 Devan Goodwin <dgoodwin@redhat.com> 0.92-1
-- Resolves: #641037,#641448,#641479,#641502
-- Update I18N strings. (dgoodwin@redhat.com)
-- Add helper for quantity used OID extension. (dgoodwin@redhat.com)
-- Add string substituion parameter to UNREGISTER_ERROR. (anadathu@redhat.com)
-- 641037:  Skipping past RHSM screens when selecting 'Do not register'
-  (jharris@redhat.com)
-- 641037:  Skipping Entitlement choice screen in firstboot if network is
-  not avaiable (jharris@redhat.com)
-- 641448: invalid error message on SSL failure(s) (anadathu@redhat.com)
-- 641479: users should be informed of invalid certs from candlepin.
-  (anadathu@redhat.com)
-- Skipping entitlement selection page if id cert exists (jharris@redhat.com)
-- Reload subscriptions on changes. (anadathu@redhat.com)
-- 641502: Add the options prepend to the description (bkearney@redhat.com)
-
-* Fri Oct 08 2010 Devan Goodwin <dgoodwin@redhat.com> 0.91-1
-- Resolves: #641040,#633814,#632570,#631472
-- Display buttons on main screen dynamically. (dgoodwin@redhat.com)
-- Adjust firstboot screen priorities. (dgoodwin@redhat.com)
-- No network required for firstboot entitlement chooser. (dgoodwin@redhat.com)
-- remove the content portion from the fakamai url (bkearney@redhat.com)
-- Pull down the latest code if you autosubscribe, or register as an existing
-  consumer (bkearney@redhat.com)
-- Add a 'refresh' command which will pull down the latest entitlement data
-  (bkearney@redhat.com)
-- Add a clean command. (bkearney@redhat.com)
-- Add configuration and certificate for the dev environment
-  (bkearney@redhat.com)
-- Make the cfg check work for show compatible screen (bkearney@redhat.com)
-- 633814: fix 'Compliance icon not refreshed' (anadathu@redhat.com)
-- 632570: alignment issues with product description text (anadathu@redhat.com)
-- 631472: Using close button in update screen breaks GUI (anadathu@redhat.com)
-
-* Thu Oct 07 2010 Devan Goodwin <dgoodwin@redhat.com> 0.90-1
-- Resolves: #641082,#640338
-- 641082: Fix double call to Path.abs. (dgoodwin@redhat.com)
-- 640338: subscribe is occasionally dropping duplicate entitlement certs
-  (anadathu@redhat.com)
-
-* Thu Oct 07 2010 Devan Goodwin <dgoodwin@redhat.com> 0.89-1
-- Resolves: #640980
-
-* Thu Oct 07 2010 Devan Goodwin <dgoodwin@redhat.com> 0.88-1
-- Resolves: #638696,#585193
-- Fix broken directory path joining. (dgoodwin@redhat.com)
-- Display error messages sent from the server on entitlement bind
-  (jbowes@redhat.com)
-- Update the config name for the ca cert dir to ca_cert_dir (jbowes@redhat.com)
-- clean up a gtk warning about the bad button group (alikins@redhat.com)
-- 638696: bugfix 'cli fails silently with wrong server SSL cert'
-  (anadathu@redhat.com)
-- unregister should delete identity certs if candlepin call is successfull.
-  (anadathu@redhat.com)
-- some glade reference renaming s/treeview_2/treeview_matching, etc
-  (alikins@redhat.com)
-- refactor the populate*Subscriptions methods. (alikins@redhat.com)
-- 585193: refractor error handling code. (anadathu@redhat.com)
-
-
-* Tue Oct 05 2010 Devan Goodwin <dgoodwin@redhat.com> 0.84-1
-- Resolves: #632612,#640128,#639320,#639491,#637160,#638289
-- When re-registering, previously subscribed-to subscriptions are checked
-  by default) (alikins@redhat.com)
-- update CA trust chain (jbowes@redhat.com)
-- Write identity cert with correct permissions initially. (dgoodwin@redhat.com)
-- Check and fix identity cert permissions on every run. (dgoodwin@redhat.com)
-- Type in the identity command (bkearney@redhat.com)
-- fix for bz#639320 (anadathu@redhat.com)
-- Fix segfault when adding subs during firstboot. (dgoodwin@redhat.com)
-- 639491: Put register by consumer back in (bkearney@redhat.com)
-- Moving re-register to be identity. (bkearney@redhat.com)
-- Get firstboot displaying the right subscription screen. (dgoodwin@redhat.com)
-- Fix separate subscription window in firstboot. (dgoodwin@redhat.com)
-- 637160 - require --all to unsubscribe to unsub all (jbowes@redhat.com)
-- merge getAllAvailableSubscriptions and getAvailableEntitlements
-  (jbowes@redhat.com)
-- getAvailableEntitlementsCLI isn't needed, just call the regular version
-  (jbowes@redhat.com)
-- remove some code duplication for getting available entitlements/subscriptions
-  (jbowes@redhat.com)
-- remove unneeded wrapper method (jbowes@redhat.com)
-- Move registration status on main UI page. (dgoodwin@redhat.com)
-- Handle errors during unregistration. (dgoodwin@redhat.com)
-- Add "Activate Subscription" button. (dgoodwin@redhat.com)
-- Add unregister button to main screen. (dgoodwin@redhat.com)
-- Display UUID on main page of the GUI. (dgoodwin@redhat.com)
-- 638289: Fix broken re-register if identity cert doesn't exist.
-  (dgoodwin@redhat.com)
-- Fix broken list all subscriptions. (dgoodwin@redhat.com)
-- Update registration screen to match new mockups. (dgoodwin@redhat.com)
-- remove some unused imports (jbowes@redhat.com)
-- Add missing imports (jbowes@redhat.com)
-- Split registration screens into separate glade files. (dgoodwin@redhat.com)
-- Remove duplicate log initialization in connection.py (jbowes@redhat.com)
-- Ship the CA chain (jbowes@redhat.com)
-- Load CA trust chains from a directory of pem formatted files
-  (jbowes@redhat.com)
-
-* Tue Sep 28 2010 Devan Goodwin <dgoodwin@redhat.com> 0.83-1
-- Resolves: #617685
-- Cleanup authentication logic. (dgoodwin@redhat.com)
-- Split out REST lib into seprate rpm. (dgoodwin@redhat.com)
-- config: define defaults in the config module (jbowes@redhat.com)
-- Start of glade name cleanup. Make glade names per top level.
-  (alikins@redhat.com)
-- Initial work in adding facts dialog. (jharris@redhat.com)
-- Line length fixups in the firstboot module (jbowes@redhat.com)
-- 617685: Ensure that the baseurl works with and without trailing slashes.
-  (bkearney@redhat.com)
-- Use config file for directories to use. (dgoodwin@redhat.com)
-- Specify default cert location in default config. (dgoodwin@redhat.com)
-- Fix insecure setting comparison. (dgoodwin@redhat.com)
-- Refactor to use Python ConfigParser. (dgoodwin@redhat.com)
-- Fallback to console logging if we cannot write to /var/log.
-  (dgoodwin@redhat.com)
-
-* Wed Sep 22 2010 Devan Goodwin <dgoodwin@redhat.com> 0.80-1
-- Resolves: #628589
-- Updated I18N strings. (dgoodwin@redhat.com)
-- added username & password check for reregister with --consumerid option
-  command (dmitri@redhat.com)
-- Fix bad translation. (dgoodwin@redhat.com)
-- fix for #628589 -removed --consumerid option from register command
-  (dmitri@redhat.com)
-- 623264: Fix multiple issues with registration. (dgoodwin@redhat.com)
-
-* Tue Sep 21 2010 Pradeep Kilambi <pkilambi@redhat.com> 0.79-1
-- Resolves: #631472
-- update these screens priorities so we show the management screen first to
-  simplify the flow (alikins@redhat.com)
-- Have the UEP Connection read the values from the local config file
-  (bkearney@redhat.com)
-- escape the product name in unsubscribe confirm dialog. (alikins@redhat.com)
-- return True from delete_event handlers. fix bz#631472 (alikins@redhat.com)
-- 635844:If there is a colossal failure, and no json is returned.. then assume
-  it is a network erorr and provide a generic response (bkearney@redhat.com)
-- Merge branch 'master' of git+ssh://axiom.rdu.redhat.com/scm/git/subscription-
-  manager (alikins@redhat.com)
-- Change the name of the entitlement chooser module to a more vibrant and
-  impressive name as to better establish our brand and mark in a challenging
-  marketplace. (alikins@redhat.com)
-
-* Tue Sep 21 2010 Pradeep Kilambi <pkilambi@redhat.com> 0.78-1
-- Resolves: #631537, #633514
-- Only escape strings that need it (aka, product name for now) instead of all
-  strings sent to the messageWindow. Escaping all of them broke the formating.
-  (alikins@redhat.com)
-- Merge branch 'master' of git+ssh://axiom.rdu.redhat.com/scm/git/subscription-
-  manager (alikins@redhat.com)
-- change packing on register/close buttons so they display correctly in
-  firstboot (alikins@redhat.com)
-- Catch locale errors (bkearney@redhat.com)
-- Move close button in the subscription token/modify subscription dialog
-  (alikins@redhat.com)
-- change paths for firstboot modules (alikins@redhat.com)
-- Merge branch 'master' of git+ssh://axiom.rdu.redhat.com/scm/git/subscription-
-  manager (alikins@redhat.com)
-- Escape text passed to gtk's text markup. (alikins@redhat.com)
-- 623448: Added the new config options to the example config file
-  (bkearney@redhat.com)
-- 596136 ensure that the daemon only runs one time (jbowes@redhat.com)
-- Fix up some spec file issues with the local being double listed and the first
-  boot stuff not being included (bkearney@redhat.com)
-- bugfix for bz#631537 (anadathu@redhat.com)
-- rename files firstboot modules (alikins@redhat.com)
-- Add an option on the entitlement choose screen for "local"
-  (alikins@redhat.com)
-- bugfix for bz#633514 (anadathu@redhat.com)
-- Change rhms screen priority to match those of rhn. (alikins@redhat.com)
-- add chooser screen (alikins@redhat.com)
-- start of adding a rhn or rhesus screen (alikins@redhat.com)
-- Fix missing gettext import. (dgoodwin@redhat.com)
-- fixed a problem with prefix config (dmitri@redhat.com)
-- made '/candlepin' prefix configurable as 'prefix' configuration file
-  parameter (dmitri@redhat.com)
-- Merge branch 'i18n' (dgoodwin@redhat.com)
-- Remove the translations used for testing. (dgoodwin@redhat.com)
-- Deploy translations to /usr/share/locale/. (dgoodwin@redhat.com)
-- Add po/build to gitignore (jbowes@redhat.com)
-- Make a seperate update-po makefile target (jbowes@redhat.com)
-- glob po files for compile_pos (jbowes@redhat.com)
-- Add a menu icon for subscription-manager (bkearney@redhat.com)
-- Minor strings update. (dgoodwin@redhat.com)
-- Safer generation of glade.h string files. (dgoodwin@redhat.com)
-- Add missing translation markers in Python code. (dgoodwin@redhat.com)
-- Remove bad glade translatable markers. (dgoodwin@redhat.com)
-- We need to import certlib after setting path in include rhsm
-  (alikins@redhat.com)
-- I18N for compliance icon. (dgoodwin@redhat.com)
-- Include Glade strings for translation. (dgoodwin@redhat.com)
-- Enable I18N in subscription manager itself. (dgoodwin@redhat.com)
-- Compile .po files during install. (dgoodwin@redhat.com)
-- Remove (most of) HATEOAS. (dgoodwin@redhat.com)
-- 608005: checking for bad html characters on the client (bkearney@redhat.com)
-- Handle window manager delete_entry signals. fix bz#631472
-  (alikins@redhat.com)
-- fix for bz#628070 Do not try to unsubscribe from the server for local
-  management (alikins@redhat.com)
-- 632019: Remove hyphen from re-register (bkearney@redhat.com)
-- 613650: Improved the text a bit (bkearney@redhat.com)
-- 632019: Clean up typo in the help message (bkearney@redhat.com)
-- Add make target to extract strings for i18n. (dgoodwin@redhat.com)
-- bugfix for bz#617703 (anadathu@redhat.com)
-
-* Mon Sep 20 2010 Adrian Likins <alikins@redhat.com>
-- names on firstboot modules changed
-
-* Thu Sep 09 2010 Pradeep Kilambi <pkilambi@redhat.com> 0.77-1
-- Resolves: #627915
-- Update for Candlepin HATEOAS changes. (dgoodwin@redhat.com)
-- Comment out logging response from server. bz#627915 (anadathu@redhat.com)
-
-* Wed Sep 08 2010 Pradeep Kilambi <pkilambi@redhat.com> 0.76-1
-Resolves: #627681, #616137, #618819, #627707
-- bugfix for bz#627681 (anadathu@redhat.com)
-- compliance-icon: support warning period notification (jbowes@redhat.com)
-- bugfix for bz#618819 (anadathu@redhat.com)
-- fix for bz#616137 (anadathu@redhat.com)
-- Fix broken exception handling. (dgoodwin@redhat.com)
-- Use the write method name when saving facts. fix bz#628679
-  (alikins@redhat.com)
-- fix for bz#585193 (anadathu@redhat.com)
-- Fix  bz #627707 - facts cache not being updated for "update facts now" button
-  if the facts file is deleted under it (alikins@redhat.com)
-- add /etc/rhsm/facts to makefile (alikins@redhat.com)
-- add /etc/rhsm/facts to spec file (alikins@redhat.com)
-- Merge branch 'master' of git+ssh://axiom.rdu.redhat.com/scm/git/subscription-
-  manager (alikins@redhat.com)
-- 624106 - handle the consumerid properly (jesusr@redhat.com)
-- 624106 - add consumerid param to reregister. (jesusr@redhat.com)
-- fix for bz#609126 (anadathu@redhat.com)
-- bugzilla fix#601848 (anadathu@redhat.com)
-- 624816 - unlimited flag unavailable, check quantity for -1.
-  (jesusr@redhat.com)
-- Merge branch 'master' of git+ssh://axiom.rdu.redhat.com/scm/git/subscription-
-  manager (alikins@redhat.com)
-- Change the firstboot ordering (alikins@redhat.com)
-- Missing config options for insecure options and ca certs.
-  (pkilambi@redhat.com)
-- bugfix/enhancement for bugzilla#597210 (anadathu@redhat.com)
-- BZ624794: Start using basic auth (bkearney@redhat.com)
-- date format did not change. reverting it back to original
-  (anadathu@redhat.com)
-- Fix format string and added logging to detect failures when running cert-
-  daemon (anadathu@redhat.com)
-- add user certs in all the places it makes sense (alikins@redhat.com)
-- add user/cert based auth for unregister as well. fix bz#624025
-  (alikins@redhat.com)
-- Remove debug "raise" that was breaking some of the error handling
-  (alikins@redhat.com)
-- Try to only create the UEP once, and add ssl certs to it when we get them
-  (alikins@redhat.com)
-- move around where we init the connection object (alikins@redhat.com)
-- add my favorite "trace_me" helper method that dumps the stack of where it is
-  called from to logutil.py. (alikins@redhat.com)
-
-* Wed Aug 11 2010 Pradeep Kilambi <pkilambi@redhat.com> 0.75-1
-- Resolves: #622839, #612250
-- get rid of stray print debug (jbowes@redhat.com)
-- missed an instance of create_connection_with_userIdentity
-  (alikins@redhat.com)
-- remove unneeded printing of consumer id bz#622839 (alikins@redhat.com)
-- Merge branch 'master' of git+ssh://axiom.rdu.redhat.com/scm/git/subscription-
-  manager (alikins@redhat.com)
-- implement entitlement grace periods (jbowes@redhat.com)
-- Merge branch 'master' of git+ssh://axiom.rdu.redhat.com/scm/git/subscription-
-  manager (alikins@redhat.com)
-- Adding some firstboot niceties for registration. (jharris@redhat.com)
-- Merge branch 'master' of git+ssh://axiom.rdu.redhat.com/scm/git/subscription-
-  manager (alikins@redhat.com)
-- Somewhat rough fix for BZ #612250 (jharris@redhat.com)
-- Add back some missing atk strings (alikins@redhat.com)
-- remove the executable bit from productid.py (jbowes@redhat.com)
-- Add bin to gitignore (jbowes@redhat.com)
-- Remove unused 'test' file (from repo check) (jbowes@redhat.com)
-- s/create_connection_with_userIdentity/create_connection_with_userIdentity
-  (alikins@redhat.com)
-- remove reference to non existent variable (alikins@redhat.com)
-- More moving of ImportCertificate screen dialog around (alikins@redhat.com)
-- refactor ImportCertificate screen a bit. (alikins@redhat.com)
-- more refactoring (alikins@redhat.com)
-- refactor AddSubscriptionScreen.init to be slightly less indented
-  (alikins@redhat.com)
-- remove unused imports cleanup indention (alikins@redhat.com)
-- remove unused "os" import (alikins@redhat.com)
-- indention cleanup pylint cleanups (alikins@redhat.com)
-- unused variable removed pychecker cleanups (alikins@redhat.com)
-- import os here pychecker fix (alikins@redhat.com)
-- BZ615357: Can now pass in --all if you are doing list --available
-  (root@localhost.localdomain)
-- BZ615404 changed the name (bkearney@redhat.com)
-
-* Tue Aug 03 2010 Pradeep Kilambi <pkilambi@redhat.com> 0.74-1
-- Resolves: #614015, #613635, #612730
-- Merge branch 'master' of git+ssh://axiom.rdu.redhat.com/scm/git/subscription-
-  manager (alikins@redhat.com)
-- compliance-icon: fix up right click handling (jbowes@redhat.com)
-- compliance-icon: call notify_init for older distros (jbowes@redhat.com)
-- make add subscriptions dialog a singleton (alikins@redhat.com)
-- Making register screen and regtoken screen singletons. (jharris@redhat.com)
-- Getting the firstboot screens working again with the common glade file.
-  (jharris@redhat.com)
--     Refactoring managergui to use signals for consumer updates.
-  (jharris@redhat.com)
-- Make the progress dialog for subscribing to channels a little better.
-  (alikins@redhat.com)
-- Change getMatchedSubscriptions to uniq the list of products based on pool id.
-  (alikins@redhat.com)
-- Moving firstboot regsiter screen to use common network init method.
-  (jharris@redhat.com)
-- Tweaking the registration screen. (jharris@redhat.com)
-- remove unwanted print statement (anadathu@redhat.com)
-- unregister functionality implemented (anadathu@redhat.com)
-- Make RegisterScreen run as a dialog (alikins@redhat.com)
-- remove redundant connection method (jesusr@redhat.com)
-- register client if consumer cert doesn't exist (jesusr@redhat.com)
-- fix typo (jesusr@redhat.com)
-- remove --regen option from facts, use the reregister command
-  (jesusr@redhat.com)
-- add reregister command (jesusr@redhat.com)
-- add rhms_subscriptions module to spec (alikins@redhat.com)
-- remove debug spew (alikins@redhat.com)
-- Turn subscriptionToken/status/factupdate/kitchen sink screen back on
-  (alikins@redhat.com)
-- Several small UI tweaks to register screen. (jharris@redhat.com)
-- turn on "subscriptionTokenScreen" again (alikins@redhat.com)
-- change the add subscription dialog to "run" so we don't block in it's main
-  loop. (alikins@redhat.com)
-- refactoring to make firstboot gui work (alikins@redhat.com)
-- Merge branch 'firstboot' of git+ssh://axiom.rdu.redhat.com/scm/git
-  /subscription-manager into firstboot (alikins@redhat.com)
-- abstract more rhsm gui stuff so we can redefine them in firstboot
-  (alikins@redhat.com)
-- Basically adding documentation. (jharris@redhat.com)
-- Merge branch 'firstboot' of git+ssh://axiom.rdu.redhat.com/scm/git
-  /subscription-manager into firstboot (alikins@redhat.com)
-- Merge branch 'master' of git+ssh://axiom.rdu.redhat.com/scm/git/subscription-
-  manager into firstboot (alikins@redhat.com)
-- bugfix for connection not using usr credentials after registration.
-  (anadathu@redhat.com)
-- remove unused code (alikins@redhat.com)
-- Merging in master and doing further work on register screen.
-  (jharris@redhat.com)
-- Getting the basics of the register screen in and working.
-  (jharris@redhat.com)
-- add the main "rhms_subscriptions" screen. (alikins@redhat.com)
-- Disarm "reload" since it causes firstboot ui to freak out.
-  (alikins@redhat.com)
-- s/rhms_module/rhms_login (alikins@redhat.com)
-- reenabled installing rhsm.conf. (alikins@redhat.com)
-- create firstboot dirs in make install (alikins@redhat.com)
-- add rhms firstboot module to repo (alikins@redhat.com)
-- add firstboot modules to spec (alikins@redhat.com)
-- install the firstboot modules in make install (alikins@redhat.com)
-- Changes to make this module also work as a firstboot screen.
-  (alikins@redhat.com)
-- force the symlink to console helper. Do not install the config file on make
-  install. (alikins@redhat.com)
-- Merging in master and doing further work on register screen.
-  (jharris@redhat.com)
-- insecure mode option moved to rhsm.conf file (anadathu@redhat.com)
-- Getting the basics of the register screen in and working.
-  (jharris@redhat.com)
-- add the main "rhms_subscriptions" screen. (alikins@redhat.com)
-- Disarm "reload" since it causes firstboot ui to freak out.
-  (alikins@redhat.com)
-- s/rhms_module/rhms_login (alikins@redhat.com)
-- reenabled installing rhsm.conf. (alikins@redhat.com)
-- create firstboot dirs in make install (alikins@redhat.com)
-- add rhms firstboot module to repo (alikins@redhat.com)
-- add firstboot modules to spec (alikins@redhat.com)
-- install the firstboot modules in make install (alikins@redhat.com)
-- Changes to make this module also work as a firstboot screen.
-  (alikins@redhat.com)
-- force the symlink to console helper. Do not install the config file on make
-  install. (alikins@redhat.com)
-- Create /var/lib/rhsm/facts if it doesn't exist. Fix for bz#613003
-  (alikins@redhat.com)
-- Always push the facts up if users click "update facts" even if we don't think
-  there has been a change. (adrian@alikins.usersys.redhat.com)
-- Add a "update facts" button the the "modify registration" screen.
-  (adrian@alikins.usersys.redhat.com)
-- Merge branch 'master' of git://axiom.rdu.redhat.com/scm/git/subscription-
-  manager (adrian@alikins.usersys.redhat.com)
-- add "facts --list" and "facts --update" to cli
-  (adrian@alikins.usersys.redhat.com)
-- add factlib.py to repo (adrian@alikins.usersys.redhat.com)
-- Swap OrderNumber and SerialNumber fields for formatting in list --consumed
-  (adrian@alikins.usersys.redhat.com)
-
-* Fri Jul 30 2010 Adrian Likins <alikins@redhat.com> 0.74-1
-- add rhms_subscriptions firstboot module
-
-* Tue Jul 27 2010 Pradeep Kilambi <pkilambi@redhat.com> 0.73-1
-- Resolves: #614015, #613635, #612730
-- remove prints, use proper method name (jesusr@redhat.com)
-- store the cert (jesusr@redhat.com)
-- adding regen identity certs to client (jesusr@redhat.com)
-- moving importing of logutils after PYTHONPATH is set (pkilambi@redhat.com)
-- fix for bugzilla#607162 (anadathu@redhat.com)
-- bugfix for 'connection.UEPConnection' instance. (anadathu@redhat.com)
-- renaming the main subscription-manager-gui glade as rhsm
-  (pkilambi@redhat.com)
-- Show and accept consumer names via the gui (bkearney@redhat.com)
-- Show the name in the register page (bkearney@redhat.com)
-- Removed setters. Multiple connections not spawned for every execution.
-  (anadathu@redhat.com)
-- BZ616065: Allow a name to passed into the register command
-  (bkearney@redhat.com)
-- added exception logging and fix for one bug. (anadathu@redhat.com)
-- 614015 - fixing name mismatches (pkilambi@redhat.com)
-- 613635 - remove printing cp instance (pkilambi@redhat.com)
-- 612730 - fixing typo (pkilambi@redhat.com)
-- display error when unregister fails (pkilambi@redhat.com)
-
-* Thu Jul 22 2010 Pradeep Kilambi <pkilambi@redhat.com> 0.72-1
-- Resolves: #617303
-- BZ613650: Clean up the help text (root@localhost.localdomain)
-- Make insecure by default for testing purposes. (anadathu@redhat.com)
-
-* Wed Jul 21 2010 Pradeep Kilambi <pkilambi@redhat.com> 0.71-1
-- Resolves: #613003
-- Make subscription-manager-gui run as root (jbowes@redhat.com)
-- Pass the UUID in the subject, and name in the subjectAlternateName
-  (bkearney@redhat.com)
-- hook up consolehelper for subscription-manager-gui (jbowes@redhat.com)
-- Add compliance notification syslogging/desktop icon (jbowes@redhat.com)
-- Make candlepin_ca_file an instance variable (root@localhost.localdomain)
-- subscription-manager now checks server's certificate before performing
-  further commands (anadathu@redhat.com)
-- From: Adrian Likins <alikins@redhat.com> Date: Mon, 12 Jul 2010 15:23:59
-  -0400 Subject: [PATCH 7/7] Don't try to use any existing consumer certs for
-  registration (anadathu@redhat.com)
-- Need to add pidplugin.conf to Makefile. (jortel@redhat.com)
-- Daemon not started at install; pidplugin disabled. As per fedora packaging
-  guidelines, the rhsm daemon is not started during rpm install.
-  (jortel@redhat.com)
-- Add product ID (yum) plugin conf. (jortel@redhat.com)
-- Add support for alternate root directories. Change the root dir to
-  /mnt/sysimage when it exists to support running the product id plugin within
-  an Anaconda install. (jortel@redhat.com)
-- Add productid plugin. (jortel@redhat.com)
-- Remove unnecessary import. (jortel@redhat.com)
-- Removing bind by product name. Use pool or reg-token to do future binds
-  (pkilambi@redhat.com)
-
-*Wed Jul 21 2010 Adrian Likins <alikins@redhat.com> 0.69-1
-- add firstboot modules
-
-* Fri Jul 09 2010 Pradeep Kilambi <pkilambi@redhat.com> 0.68-1
-- Resolves: #613003
-- putting back accessibility strings overridden by facts commit
-  (pkilambi@redhat.com)
-
-* Fri Jul 09 2010 Pradeep Kilambi <pkilambi@redhat.com> 0.67-1
-- Resolves: #613003
-- Create /var/lib/rhsm/facts if it doesn't exist. Fix for bz#613003
-  (alikins@redhat.com)
-- New button in gui for refreshing facts - alikins (pkilambi@redhat.com)
-- Adding the facts lib (pkilambi@redhat.com)
-- First pass at support for supporting updating facts for subscription-manager.
-  (pkilambi@redhat.com)
-- subscribing to a regnumber was failing (bkearney@redhat.com)
-
-* Thu Jun 24 2010 Pradeep Kilambi <pkilambi@redhat.com> 0.66-1
-- Resolves: #589626
-- Adding in 'unlimited' quantity support. (jharris@redhat.com)
-- Candlepin connection library updates. (dgoodwin@redhat.com)
-- Allow the user to sepcify a type at registration (bkearney@redhat.com)
-- Force username and password to always be required on register
-  (bkearney@redhat.com)
-- more alignment changes on reg token screen (pkilambi@redhat.com)
-- fxing alignment issues on reg token screen and fix for other tab content
-  (pkilambi@redhat.com)
-- removing raise (pkilambi@redhat.com)
-- fixing unregistered case to load cert import (pkilambi@redhat.com)
-- load match object intead of other by default (pkilambi@redhat.com)
-- compare by productId for other tab as well (pkilambi@redhat.com)
-- compare matched and compatible by productId (pkilambi@redhat.com)
-- comare matched package list with productids (pkilambi@redhat.com)
-- changing the matched bucket to use productId for matching
-  (pkilambi@redhat.com)
-- Hide the incompatible pools tab by default and make it a config option
-  (pkilambi@redhat.com)
-- Teach the gui to send up email/lang during token activation, too
-  (jbowes@redhat.com)
-- Update cli option names for regtoken activation to match api
-  (jbowes@redhat.com)
-- Teach the cli to send up email/lang on regtoken activation
-  (jbowes@redhat.com)
-- Swap OrderNumber and SerialNumber fields for formatting in list --consumed
-  (adrian@alikins.usersys.redhat.com)
-- Adding some changes to disable horizontal scrolling and align the columns
-  appropriately (pkilambi@redhat.com)
-- fix the display order for contract info (pkilambi@redhat.com)
-- 602258 - represent subscription data as productId instead of sku
-  (pkilambi@redhat.com)
-
-* Wed Jun 09 2010 Pradeep Kilambi <pkilambi@redhat.com> 0.63-1
-- Resolves: #589626
-- Adding accessibility string for widgets for automation support
-  (pkilambi@redhat.com)
-- updating spec to include new files (pkilambi@prad.rdu.redhat.com)
-- Add support for a /etc/rhsn/facts/*.facts files that can define additional
-  facts (adrian@alikins.usersys.redhat.com)
-- test (pkilambi@redhat.com)
-- adding some todos for later (pkilambi@redhat.com)
-- get the other tab to populate entitlements (pkilambi@redhat.com)
-- rename oder with contract (pkilambi@redhat.com)
-- fixing progress dialog path (pkilambi@redhat.com)
-- minor fixed (pkilambi@redhat.com)
-- Adding order info to list call (pkilambi@redhat.com)
-
-* Tue Jun 01 2010 Pradeep Kilambi <pkilambi@redhat.com> 0.61-1
-- Resolves: #591247
-- clean up (pkilambi@redhat.com)
-- Revert "Add uep wrapper where async logic will live" (pkilambi@redhat.com)
-- Revert "Hook up register/unregister to be async" (pkilambi@redhat.com)
-- if we get an error from IT lets show it instead of generic error for reg
-  token activation (pkilambi@redhat.com)
-- removing test checks (pkilambi@redhat.com)
-- Hook up register/unregister to be async (jbowes@redhat.com)
-- Add uep wrapper where async logic will live (jbowes@redhat.com)
-- error message is now a popup (pkilambi@redhat.com)
-- Load gui resources relative to the python code (to run from src)
-  (jbowes@redhat.com)
-- Append consistant python path (jbowes@redhat.com)
-- Add .gitignore (jbowes@redhat.com)
-- Adding Order info to cli and gui (pkilambi@redhat.com)
-- Convert to using candlepin's jackson formatted json (jbowes@redhat.com)
-- Fix OID ending in 10+.  Add Order.getContract(). (jortel@redhat.com)
-- Changing the Add subscriptions screen to bucketize entitlements into
-  categories and use a tabbed interface (pkilambi@redhat.com)
-- Changing name of referenced variable to regnum (calfonso@redhat.com)
-- test (pkilambi@redhat.com)
-- test (pkilambi@redhat.com)
-- fix autosubscribe to user right consumer (pkilambi@redhat.com)
-
-* Tue May 11 2010 Pradeep Kilambi <pkilambi@redhat.com> 0.60-1
-- Resolves: #591247 - format the dat correctly for gui add
-- send in product hash as part of autobind
-- Format the cli print to be sequential instead of a table form. This makes the
-  output more reliable (pkilambi@redhat.com)
-- Fix rhsmcertd not sleeping properly.  Add Bundle class for combining key &
-  cert next sprint. (jortel@redhat.com)
-- unsubscribe uses serial number directly from subscription info per subscribed
-  product (pkilambi@redhat.com)
-- Change unsubscribe to use serial number instead of product names
-  (pkilambi@redhat.com)
-
-* Mon May 10 2010 Pradeep Kilambi <pkilambi@redhat.com> 0.55-1
-- Resolves:  #590094 - encode translated error strings before displaying
-  (pkilambi@redhat.com)
-
-* Fri May 07 2010 Pradeep Kilambi <pkilambi@redhat.com> 0.54-1
-- Resolves: #584510
-- Adding a progress bar to Apply subscriptions process (pkilambi@redhat.com)
-
-* Thu May 06 2010 Pradeep Kilambi <pkilambi@redhat.com> 0.52-1
-- Resolves: #589626 - unregister now removes stale entitlement certs from the clients (pkilambi@redhat.com)
-
-* Wed May 05 2010 Pradeep Kilambi <pkilambi@redhat.com> 0.51-1
-- Resolves: #585193, #587647, #584440, #586462, #588408
-- 585193, 587647 - Handle Non-Network case Gracefully
-- 584440 - Validate manually uploaded entitlement certs
-- 586462 - strip out http connection stuff and default all connections through
-  ssl (pkilambi@redhat.com)
-- 588408 - re initialize CP instance with consumer certs post registration
-  (pkilambi@redhat.com)
-- fixing registration to not load certs while creating a cp instance
-  (pkilambi@redhat.com)
-- 588389: Ensure list of expired products is unique. (jortel@redhat.com)
-
-* Fri Apr 30 2010 Pradeep Kilambi <pkilambi@redhat.com> 0.48-1
-- Resolves: #586388, #586525
-- Adding support to unsubscribe user by serial number (pkilambi@redhat.com)
-- Disable update/unsubscribe buttons if a product is not selected or if a
-  selected product is not yet subscribed to any subscription
-  (pkilambi@redhat.com)
-- hide the add/update windows after successfully applying the subscription
-  (pkilambi@redhat.com)
-- Fix certlib exception and linger bug. (jortel@redhat.com)
-- Removing testing comment.  Add code doc. (jortel@redhat.com)
-- Stop removing expired certificates; Display warning in yum for expired
-  certificates. (jortel@redhat.com)
-- 586388 - Allow multiple pools/products/regnumbers to be able to subscribe
-  from commandline (pkilambi@redhat.com)
-- exception handling for unsubscribe functionality (pkilambi@redhat.com)
-- 586525: Interpret interval as minutes. (jortel@redhat.com)
-- clean up (pkilambi@redhat.com)
-- Subscribe to pools in Add/Update button by pool id instead of
-  productName.Ignore the productId and use productname in the list to identity
-  the product pool in the list (pkilambi@redhat.com)
-- Beautify error message display on bad login (jbowes@redhat.com)
-- clean up old modules (pkilambi@redhat.com)
-
-* Tue Apr 27 2010 Pradeep Kilambi <pkilambi@redhat.com> 0.47-1
-- Resolves:  #584330
-- Add PyXML to the requires
-- fixing the date format to be human readable for GUI (pkilambi@redhat.com)
-- Add tzinfo to datetime objects returned by DateRange.begin() and
-  DateRange.end() (jortel@redhat.com)
-- Provide a command line and GUI option for user to automacally subscribe upon
-  register. By default we only register the system (pkilambi@redhat.com)
-- fixing the cli date format to be human readable (pkilambi@redhat.com)
-- spec clean up (pkilambi@redhat.com)
-- Adding support to show registration status on the main screen and direct
-  users appropriately (pkilambi@redhat.com)
-- 584330: Fix init.d script start() output. (jortel@redhat.com)
-- 584137 - cli subscribe now uses cert serial number as ent Id until told
-  otherwise (pkilambi@redhat.com)
-- Add Reader to skip double newlines left by iniparse when sections are
-  removed. (jortel@redhat.com)
-- Migrate to iniparse. (jortel@redhat.com)
-- Add certmgr to replace direct calling of certlib & repolib.
-  (jortel@redhat.com)
-
-* Tue Apr 20 2010 Pradeep Kilambi <pkilambi@redhat.com> 0.41-1
-- Resolves: #580043
-- jbowes's fix for locale string replacement (pkilambi@redhat.com)
-- unsubscribe products based on ent id from cert serial (pkilambi@redhat.com)
-- dont show the content/role sets if the list is empty (pkilambi@redhat.com)
-- Add access to product hash. (jortel@redhat.com)
-- Preserve custom repo properties. (jortel@redhat.com)
-
-* Fri Apr 16 2010 Pradeep Kilambi <pkilambi@redhat.com> 0.39-1
-- Resolves: #581032, #581489
-- cleaning up obsolete exceptions (pkilambi@redhat.com)
-- Certlib robustness & testing. Remove InvalidCertificate exception; no longer
-  raised by ProductCertificate.getProduct() and
-  EntitlementCertificate.getOrder() Ensure Directory classes only return 'good'
-  certificates (not bogus ones). Detect and log invalid cert bundles from UEP.
-  Overall more robust error handling. (jortel@redhat.com)
-
-* Wed Apr 14 2010 Pradeep Kilambi <pkilambi@redhat.com> 0.38-1
-- Resolves: #568427
-- eol string literal missing (pkilambi@redhat.com)
-- modify the sequence in whihc subscription column is shown
-  (pkilambi@redhat.com)
-- fixing index issue due to mismatched product tuple (pkilambi@redhat.com)
-- Exception Handling for custom exceptions sent down from candlepin
-  (pkilambi@redhat.com)
-- Remove all certificate caching; Change certificate read() to be instance
-  based. (jortel@redhat.com)
-- change to right header based on product state (pkilambi@redhat.com)
-- Adding support to list products that are consuming a subscription but not
-  installed (pkilambi@redhat.com)
-- including locale info in request headers (pkilambi@redhat.com)
-- clean up (pkilambi@redhat.com)
-- adding a new column called subscription to gui/cli (pkilambi@redhat.com)
-- support to handle multiple products per certs for cli/tui
-  (pkilambi@redhat.com)
-- Backtrack on some of the snapshot stuff. (jortel@redhat.com)
-- unbregister account before re-registereing user from GUI
-  (pkilambi@redhat.com)
-- unregister existing consumer before re-registering with a force flag
-  (pkilambi@redhat.com)
-- Adding support to manually unregister a client to cli (pkilambi@redhat.com)
-
-* Mon Apr 12 2010 Pradeep Kilambi <pkilambi@redhat.com> 0.37-1
-- Resolves: #580576 - fixing error message on failed registration (pkilambi@redhat.com)
-- Resolves: #580955 - set ssl_port to cfg value instead of default (pkilambi@redhat.com)
-- Ground work for directory snapshot caching. (jortel@redhat.com)
-- Resolves: #580630 -  register window will now not be resizable (pkilambi@redhat.com)
-- Updated for OID structure 04-07-10. (jortel@redhat.com)
-- reflecting changes to the oid schema structure in the client tooling
-  (pkilambi@redhat.com)
-- Remove 'layered product versioning' prototype code. (jortel@redhat.com)
-
-* Tue Apr 06 2010 Pradeep Kilambi <pkilambi@redhat.com> 0.36-1
-- Support for register system by consumerId
-- rpmlint fixes
-- Resolves: #578860 - alignment issues on registration details screen
-- Resolves: #570489: Updating man page to reflect latest functionality
-  (pkilambi@redhat.com)
-- updating frame icon (pkilambi@redhat.com)
-
-* Mon Apr 05 2010 Pradeep Kilambi <pkilambi@redhat.com> 0.33-1
-- Resolves: #578113 - lscpu is localized, use the right locale to accumulate hwdata
-- Resolves: #578520 - if no products are selected, clicking 'Unsubscribe' should be a noop
-- Resolves: #578517 registration dialog validates for missing input
-- Resolves: #576568 catch the socket exceptions or any other unknow exception and  error gracefully (pkilambi@redhat.com)
-- removing test files (pkilambi@redhat.com)
-- specfile clean up (pkilambi@redhat.com)
-- updated icons (pkilambi@redhat.com)
-- some minor UI tweaks based on feedback from the demo (pkilambi@redhat.com)
-- multiple bug fixes to gui, cli and proxy (pkilambi@redhat.com)
-- Update product __str__ to show valid and valid date range.
-  (jortel@redhat.com)
-- test (pkilambi@redhat.com)
-- updating config to remove cert paths (pkilambi@redhat.com)
-- Fix extension parsing with values on following line as '.\n<value>'.
-  (jortel@redhat.com)
-
-* Tue Mar 30 2010 Pradeep Kilambi <pkilambi@redhat.com> 0.28-1
-- Resolves:  #577238 #577140
-- Use SSLv3 for Candlepin communication. (dgoodwin@redhat.com)
-- Fix edge case in OID seaching. (jortel@redhat.com)
-- dont use ssl certs for register even for re registration
-  (pkilambi@redhat.com)
-- Update for entitlement OID schema 3-29-10 spec=DOC-33548 which includes yum
-  repo (.1) namespace. (jortel@redhat.com)
-- make --force default true (pkilambi@redhat.com)
-- Ability to unsubscribe in offline mode. Adding a confirm window before
-  unsubscribing (pkilambi@redhat.com)
-- --force option to override existing registrations (pkilambi@redhat.com)
-- adding dist to rpm spec (pkilambi@redhat.com)
-- bug#571242 return error code of 0 for help options (pkilambi@redhat.com)
-
-* Fri Mar 26 2010 Pradeep Kilambi <pkilambi@redhat.com> 0.26-1
-- Resolves:  #568427
-- bug#577238 dont replace config upon reinstall (pkilambi@redhat.com)
-- breaking clients. comment our ssl cert stuff until its functional on cp
-  (pkilambi@redhat.com)
-- some ssl changes (pkilambi@redhat.com)
-- Update for getCertificateSerials() returned format change.
-  (jortel@redhat.com)
-- Initial layered product version work. (jortel@redhat.com)
-- notify user politely if there are no available ents (pkilambi@redhat.com)
-- adding id to the available list (pkilambi@redhat.com)
-- Added icon support for rhsm gui (pkilambi@redhat.com)
-
-* Thu Mar 25 2010 Pradeep Kilambi <pkilambi@redhat.com> 0.22-1
-- Resolves: #568427
-- Spec file clean up
-- moving gnome tools to separate package
-- methods to define concrete description for products based on the state, product info and entitlement info.
-- constants file to accumulate all static strings in one place
-
-* Wed Mar 24 2010 Pradeep Kilambi <pkilambi@redhat.com> 0.21-1
-- Resolves: #568427
-- event notification from add/remove and update subscription actions to main window
-- error notification windows
-- registration should now auto subscribe products and redirect to already-registered screen
-
-* Mon Mar 22 2010 Pradeep Kilambi <pkilambi@redhat.com> 0.20-1
-- Resolves: #568427
-- logging support
-- changes to support identity cert parsing
-
-* Fri Mar 19 2010 Pradeep Kilambi <pkilambi@redhat.com> 0.19-1
-- Resolves: #568427
-- Changes to support dynamic icon changes
-- changes to support resteasy api changes
-- fixed alignment issues in mainWindow
-
-* Wed Mar 17 2010 Pradeep Kilambi <pkilambi@redhat.com> 0.17-1
-- Resolves:  #568427 - New registration/regtoken/add subscriptions screens
-
-* Mon Mar 15 2010 Pradeep Kilambi <pkilambi@redhat.com> 0.17-1
-- Resolves:  #568426
-- More changes to api proxy
-- new gui screens
-
-* Thu Mar 11 2010 Pradeep Kilambi <pkilambi@redhat.com> 0.16-1
-- Resolves:  #568426
-- more updates to connection.py api flush down
-- updates to new screens and layout in gui
-
-* Mon Mar 08 2010 Pradeep Kilambi <pkilambi@redhat.com> 0.14-1
-- Resolves: #568426 - new build
-
-* Wed Mar 03 2010 Pradeep Kilambi <pkilambi@redhat.com> 0.12-1
-- Resolves: #568433 - Flushed out hardware info
-- man page for cli
-
-* Mon Feb 22 2010 Pradeep Kilambi <pkilambi@redhat.com> 0.1-1
-- packaging subscription-manager
->>>>>>> ac464ffe
+  (alikins@redhat.com)